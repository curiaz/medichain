"""
MediChain Backend Application
Integrates Firebase Authentication and Supabase Storage
"""

import os

from dotenv import load_dotenv
from flask import Flask
from flask_cors import CORS

# Import our services
from appointment_routes import appointments_bp
from auth.firebase_auth_routes import auth_firebase_bp
from contact_routes import contact_bp
from profile_routes import profile_bp
from profile_management import profile_mgmt_bp
from patient_profile_routes import patient_profile_bp
from db.supabase_client import SupabaseClient
from doctor_verification import doctor_verification_bp
from medical_routes import medical_bp

# Load environment variables
load_dotenv()

# Initialize Flask app
app = Flask(__name__)

# Enable CORS for all routes
CORS(app)

# Configure Flask
app.config["SECRET_KEY"] = os.getenv("SECRET_KEY", "your-secret-key-here")
app.config["DEBUG"] = os.getenv("FLASK_DEBUG", "True").lower() == "true"

# Register blueprints
app.register_blueprint(auth_firebase_bp)
app.register_blueprint(medical_bp)
app.register_blueprint(appointments_bp)
app.register_blueprint(contact_bp)
<<<<<<< HEAD
app.register_blueprint(doctor_verification_bp)
=======
app.register_blueprint(profile_bp)
app.register_blueprint(profile_mgmt_bp)
app.register_blueprint(patient_profile_bp)
>>>>>>> e0217345

# Initialize Supabase client
supabase = SupabaseClient()


@app.route("/")
def index():
    """Health check endpoint"""
    return {
        "status": "MediChain Backend is running!",
        "version": "1.0.0",
        "services": {
            "firebase_auth": "configured",
            "supabase_storage": "configured",
            "medical_records": "available",
            "appointments": "available",
        },
        "endpoints": {
            "auth": "/api/auth/*",
            "medical": "/api/medical/*",
            "appointments": "/api/appointments/*",
        },
<<<<<<< HEAD
=======
        'endpoints': {
            'auth': '/api/auth/*',
            'medical': '/api/medical/*',
            'appointments': '/api/appointments/*',
            'profile': '/api/profile/*'
        }
>>>>>>> e0217345
    }


@app.route("/api/health")
def health_check():
    """Detailed health check"""
    try:
        # Test Supabase connection
        supabase_status = "connected" if supabase.client else "disconnected"

        return {
            "status": "healthy",
            "services": {
                "supabase": supabase_status,
                "firebase": "configured",  # Firebase is initialized in the auth service
            },
        }
    except Exception as e:
        return {"status": "unhealthy", "error": str(e)}, 500


if __name__ == "__main__":
    port = int(os.getenv("FLASK_PORT", 5000))
    app.run(host="0.0.0.0", port=port, debug=app.config["DEBUG"])<|MERGE_RESOLUTION|>--- conflicted
+++ resolved
@@ -2,26 +2,23 @@
 MediChain Backend Application
 Integrates Firebase Authentication and Supabase Storage
 """
-
+from flask import Flask
+from flask_cors import CORS
+from dotenv import load_dotenv
 import os
 
-from dotenv import load_dotenv
-from flask import Flask
-from flask_cors import CORS
+# Load environment variables
+load_dotenv()
 
 # Import our services
+from auth.firebase_auth_routes import auth_firebase_bp
+from medical_routes import medical_bp
 from appointment_routes import appointments_bp
-from auth.firebase_auth_routes import auth_firebase_bp
 from contact_routes import contact_bp
 from profile_routes import profile_bp
 from profile_management import profile_mgmt_bp
 from patient_profile_routes import patient_profile_bp
 from db.supabase_client import SupabaseClient
-from doctor_verification import doctor_verification_bp
-from medical_routes import medical_bp
-
-# Load environment variables
-load_dotenv()
 
 # Initialize Flask app
 app = Flask(__name__)
@@ -30,73 +27,62 @@
 CORS(app)
 
 # Configure Flask
-app.config["SECRET_KEY"] = os.getenv("SECRET_KEY", "your-secret-key-here")
-app.config["DEBUG"] = os.getenv("FLASK_DEBUG", "True").lower() == "true"
+app.config['SECRET_KEY'] = os.getenv('SECRET_KEY', 'your-secret-key-here')
+app.config['DEBUG'] = os.getenv('FLASK_DEBUG', 'True').lower() == 'true'
 
 # Register blueprints
 app.register_blueprint(auth_firebase_bp)
 app.register_blueprint(medical_bp)
 app.register_blueprint(appointments_bp)
 app.register_blueprint(contact_bp)
-<<<<<<< HEAD
-app.register_blueprint(doctor_verification_bp)
-=======
 app.register_blueprint(profile_bp)
 app.register_blueprint(profile_mgmt_bp)
 app.register_blueprint(patient_profile_bp)
->>>>>>> e0217345
 
 # Initialize Supabase client
 supabase = SupabaseClient()
 
-
-@app.route("/")
+@app.route('/')
 def index():
     """Health check endpoint"""
     return {
-        "status": "MediChain Backend is running!",
-        "version": "1.0.0",
-        "services": {
-            "firebase_auth": "configured",
-            "supabase_storage": "configured",
-            "medical_records": "available",
-            "appointments": "available",
+        'status': 'MediChain Backend is running!',
+        'version': '1.0.0',
+        'services': {
+            'firebase_auth': 'configured',
+            'supabase_storage': 'configured',
+            'medical_records': 'available',
+            'appointments': 'available',
+            'profile_management': 'available'
         },
-        "endpoints": {
-            "auth": "/api/auth/*",
-            "medical": "/api/medical/*",
-            "appointments": "/api/appointments/*",
-        },
-<<<<<<< HEAD
-=======
         'endpoints': {
             'auth': '/api/auth/*',
             'medical': '/api/medical/*',
             'appointments': '/api/appointments/*',
-            'profile': '/api/profile/*'
+            'profile': '/api/profile/*',
+            'contact': '/api/contact/*'
         }
->>>>>>> e0217345
     }
 
 
-@app.route("/api/health")
+@app.route('/api/health')
 def health_check():
     """Detailed health check"""
     try:
         # Test Supabase connection
-        supabase_status = "connected" if supabase.client else "disconnected"
-
+        supabase_status = 'connected' if supabase.client else 'disconnected'
+        
         return {
-            "status": "healthy",
-            "services": {
-                "supabase": supabase_status,
-                "firebase": "configured",  # Firebase is initialized in the auth service
-            },
+            'status': 'healthy',
+            'services': {
+                'supabase': supabase_status,
+                'firebase': 'configured'  # Firebase is initialized in the auth service
+            }
         }
     except Exception as e:
-        return {"status": "unhealthy", "error": str(e)}, 500
+        return {'status': 'unhealthy', 'error': str(e)}, 500
 
 
-if __name__ == "__main__":
-    port = int(os.getenv("FLASK_PORT", 5000))
-    app.run(host="0.0.0.0", port=port, debug=app.config["DEBUG"])+if __name__ == '__main__':
+    port = int(os.getenv('FLASK_PORT', 5000))
+    app.run(host='0.0.0.0', port=port, debug=app.config['DEBUG'])