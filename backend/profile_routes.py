"""
Enhanced Profile Management API Routes
Comprehensive profile management with role-based features
"""
from flask import Blueprint, request, jsonify
from functools import wraps
from auth.firebase_auth import firebase_auth_required, firebase_role_required, firebase_auth_service
from db.supabase_client import SupabaseClient
from services.audit_service import audit_service
import json
import os
from datetime import datetime

profile_bp = Blueprint('profile', __name__, url_prefix='/api/profile')
# Initialize Supabase client with error handling
try:
    supabase = SupabaseClient()
    print("✅ Supabase client initialized for profile routes")
except Exception as e:
    print(f"⚠️  Warning: Supabase client initialization failed in profile routes: {e}")
    supabase = None


def auth_required(f):
    """Decorator that accepts both Firebase and JWT tokens"""
    @wraps(f)
    def decorated_function(*args, **kwargs):
        auth_header = request.headers.get("Authorization")
        
        if not auth_header:
            return jsonify({"error": "No authorization header provided"}), 401
        
        try:
            token = auth_header.split(" ")[1]  # Remove 'Bearer ' prefix
        except IndexError:
            return jsonify({"error": "Invalid authorization header format"}), 401
        
        # Try Firebase token first
        try:
            firebase_result = firebase_auth_service.verify_token(token)
            if firebase_result.get("success"):
                request.firebase_user = firebase_result
                print(f"✅ Firebase token verified for user: {firebase_result.get('email', 'unknown')}")
                return f(*args, **kwargs)
            else:
                error_msg = firebase_result.get('error', '')
                print(f"⚠️  Firebase token verification failed: {error_msg}")
                if 'kid' in error_msg.lower():
                    print(f"🔍 Token is JWT (no 'kid' claim), trying JWT fallbacks...")
        except Exception as firebase_error:
            error_str = str(firebase_error)
            print(f"⚠️  Firebase token verification exception: {error_str}")
            if "kid" in error_str.lower() or "invalid" in error_str.lower() or "malformed" in error_str.lower():
                print(f"🔍 Token is not a Firebase token (likely JWT), trying JWT fallbacks...")
        
        # Try Supabase-style JWT
        try:
            import jwt
            decoded = jwt.decode(token, options={"verify_signature": False})
            if 'sub' in decoded and 'email' in decoded:
                request.firebase_user = {
                    "success": True,
                    "uid": decoded.get('sub'),
                    "email": decoded.get('email')
                }
                print(f"✅ Supabase JWT accepted for user: {decoded.get('email')}")
                return f(*args, **kwargs)
        except Exception as e:
            print(f"⚠️  Token decoding failed (supabase-style): {e}")
        
        # Try app-issued JWTs (medichain_token)
        try:
            from auth.auth_utils import auth_utils
            print(f"🔍 Attempting to decode JWT token (length: {len(token)})...")
            app_payload = auth_utils.decode_token(token)
            print(f"🔍 JWT decode result: {app_payload}")
            
            if app_payload and app_payload.get('email'):
                user_id = app_payload.get('user_id')
                print(f"🔍 JWT user_id: {user_id}")
                
                if user_id and supabase and supabase.service_client:
                    try:
                        print(f"🔍 Looking up user profile by id: {user_id}")
                        user_profile_response = (
                            supabase.service_client.table("user_profiles")
                            .select("firebase_uid, email, role")
                            .eq("id", user_id)
                            .execute()
                        )
                        print(f"🔍 User profile lookup result: {user_profile_response.data}")
                        
                        if user_profile_response.data:
                            user_profile = user_profile_response.data[0]
                            firebase_uid = user_profile.get('firebase_uid')
                            
                            if firebase_uid:
                                request.firebase_user = {
                                    "success": True,
                                    "uid": firebase_uid,
                                    "email": app_payload.get('email'),
                                    "role": app_payload.get('role') or user_profile.get('role')
                                }
                                print(f"✅ App JWT accepted for user: {app_payload.get('email')} (firebase_uid: {firebase_uid})")
                                return f(*args, **kwargs)
                            else:
                                print(f"⚠️  User profile found but no firebase_uid for user_id: {user_id}")
                        else:
                            # Fallback: try to find by email if user_id lookup fails
                            print(f"🔍 User profile not found by id, trying email lookup: {app_payload.get('email')}")
                            user_profile_response = (
                                supabase.service_client.table("user_profiles")
                                .select("firebase_uid, email, role")
                                .eq("email", app_payload.get('email'))
                                .execute()
                            )
                            print(f"🔍 User profile lookup by email result: {user_profile_response.data}")
                            
                            if user_profile_response.data:
                                user_profile = user_profile_response.data[0]
                                firebase_uid = user_profile.get('firebase_uid')
                                
                                if firebase_uid:
                                    request.firebase_user = {
                                        "success": True,
                                        "uid": firebase_uid,
                                        "email": app_payload.get('email'),
                                        "role": app_payload.get('role') or user_profile.get('role')
                                    }
                                    print(f"✅ App JWT accepted for user: {app_payload.get('email')} (firebase_uid: {firebase_uid}, found by email)")
                                    return f(*args, **kwargs)
                    except Exception as db_error:
                        print(f"⚠️  Database lookup failed: {db_error}")
                        import traceback
                        traceback.print_exc()
                else:
                    print(f"⚠️  Missing user_id ({user_id}) or supabase client not available")
                
                # Fallback: use user_id directly if firebase_uid lookup fails
                uid = app_payload.get('user_id') or app_payload.get('uid') or app_payload.get('sub')
                print(f"⚠️  Using direct mapping with uid: {uid}")
                request.firebase_user = {
                    "success": True,
                    "uid": uid,
                    "email": app_payload.get('email'),
                    "role": app_payload.get('role')
                }
                print(f"✅ App JWT accepted for user: {app_payload.get('email')} (uid: {uid}, using direct mapping)")
                return f(*args, **kwargs)
            else:
                print(f"⚠️  JWT decode returned None or missing email: {app_payload}")
        except Exception as e:
            print(f"⚠️  App JWT decoding failed: {e}")
            import traceback
            traceback.print_exc()
        
        # All token verification methods failed
        return jsonify({
            "error": "Invalid or expired token",
            "details": "Token could not be verified as Firebase token or JWT. Please ensure you are logged in and try again."
        }), 401
    
    return decorated_function

@profile_bp.route('/complete', methods=['GET'])
@firebase_auth_required
def get_complete_profile():
    """Get complete user profile including doctor details if applicable"""
    try:
        firebase_user = request.firebase_user
        uid = firebase_user['uid']
        
        # Get user profile
        user_response = supabase.service_client.table('user_profiles').select('*').eq('firebase_uid', uid).execute()
        
        if not user_response.data:
            return jsonify({
                'success': False,
                'error': 'Profile not found'
            }), 404
        
        user_profile = user_response.data[0]
        
        # Get doctor profile if user is a doctor
        doctor_profile = None
        if user_profile['role'] == 'doctor':
            doctor_response = supabase.service_client.table('doctor_profiles').select('*').eq('firebase_uid', uid).execute()
            if doctor_response.data:
                doctor_profile = doctor_response.data[0]
        
        return jsonify({
            'success': True,
            'profile': {
                'user_profile': user_profile,
                'doctor_profile': doctor_profile
            }
        }), 200
        
    except Exception as e:
        return jsonify({
            'success': False,
            'error': str(e)
        }), 500

@profile_bp.route('/update', methods=['PUT'])
@firebase_auth_required
def update_profile():
    """Update user profile with comprehensive validation"""
    # CRITICAL: Log at the VERY START - if you don't see this, the route isn't being called!
    print("=" * 80)
    print("[CRITICAL] ===== UPDATE PROFILE FUNCTION CALLED =====")
    print("=" * 80)
    try:
        print(f"[CRITICAL] Request method: {request.method}")
        print(f"[CRITICAL] Request path: {request.path}")
        request_data = request.get_json()
        print(f"[CRITICAL] Request data keys: {list(request_data.keys()) if request_data else 'None'}")
    except Exception as log_err:
        print(f"[CRITICAL] Error getting request data: {log_err}")
    
    try:
        firebase_user = request.firebase_user
        uid = firebase_user['uid']
        data = request.get_json()
        
        if not data:
            return jsonify({'success': False, 'error': 'No data provided'}), 400
        
        # Separate user profile and doctor profile data
        user_profile_data = {}
        doctor_profile_data = {}
        
        # Define allowed fields for user profile
        user_fields = [
            'first_name', 'last_name', 'phone', 'date_of_birth', 
            'gender', 'avatar_url', 'address', 'emergency_contact',
            'medical_conditions', 'allergies'
        ]
        
        # Define allowed fields for doctor profile
        doctor_fields = [
            'license_number', 'specialization', 'years_of_experience',
            'hospital_affiliation', 'consultation_fee', 'available_hours',
            'bio', 'education', 'certifications', 'languages_spoken'
        ]
        
        # Separate the data
        for field, value in data.items():
            if field in user_fields:
                user_profile_data[field] = value
            elif field in doctor_fields:
                doctor_profile_data[field] = value
        
<<<<<<< HEAD
        # Normalize gender field if present (only allow 'male' or 'female')
        if 'gender' in user_profile_data and user_profile_data['gender']:
            gender_lower = str(user_profile_data['gender']).lower().strip()
            if gender_lower in ['male', 'm']:
                user_profile_data['gender'] = 'male'
            elif gender_lower in ['female', 'f']:
                user_profile_data['gender'] = 'female'
            else:
                return jsonify({
                    'success': False,
                    'error': "Invalid gender value. Only 'male' or 'female' are allowed."
                }), 400
=======
        # Get previous profile data for audit log (before update)
        prev_user_profile = None
        prev_doctor_profile = None
        try:
            prev_user_response = supabase.service_client.table('user_profiles').select('*').eq('firebase_uid', uid).execute()
            prev_user_profile = prev_user_response.data[0] if prev_user_response.data else None
            
            if prev_user_profile and prev_user_profile.get('role') == 'doctor':
                prev_doctor_response = supabase.service_client.table('doctor_profiles').select('*').eq('firebase_uid', uid).execute()
                prev_doctor_profile = prev_doctor_response.data[0] if prev_doctor_response.data else None
        except Exception as prev_err:
            print(f"[WARNING] Could not fetch previous profile for audit log: {prev_err}")
>>>>>>> f4112b8b
        
        # Update user profile
        if user_profile_data:
            user_response = supabase.service_client.table('user_profiles').update(user_profile_data).eq('firebase_uid', uid).execute()
            if not user_response.data:
                return jsonify({
                    'success': False,
                    'error': 'Failed to update user profile'
                }), 500
        
        # Update doctor profile if user is a doctor and doctor data provided
        if doctor_profile_data:
            doctor_response = supabase.service_client.table('doctor_profiles').update(doctor_profile_data).eq('firebase_uid', uid).execute()
            if not doctor_response.data:
                return jsonify({
                    'success': False,
                    'error': 'Failed to update doctor profile'
                }), 500
        
        # Get updated complete profile
        updated_user = supabase.service_client.table('user_profiles').select('*').eq('firebase_uid', uid).execute()
        updated_doctor = None
        
        if updated_user.data and updated_user.data[0]['role'] == 'doctor':
            doctor_response = supabase.service_client.table('doctor_profiles').select('*').eq('firebase_uid', uid).execute()
            if doctor_response.data:
                updated_doctor = doctor_response.data[0]
        
        # ===== LOG TO BLOCKCHAIN AUDIT LEDGER =====
        user_data = updated_user.data[0] if updated_user.data else None
        if user_data:
            user_email = user_data.get('email')
            user_name = f"{user_data.get('first_name', '')} {user_data.get('last_name', '')}".strip() or user_email
            user_role = user_data.get('role', 'patient')
            
            # Determine what was updated
            updated_fields = []
            if user_profile_data:
                updated_fields.extend(list(user_profile_data.keys()))
            if doctor_profile_data:
                updated_fields.extend([f"doctor.{k}" for k in doctor_profile_data.keys()])
            
            action_desc = f"{user_role.capitalize()} updated profile"
            if updated_fields:
                action_desc += f" (fields: {', '.join(updated_fields[:5])}{'...' if len(updated_fields) > 5 else ''})"
            
            # Prepare data_before and data_after
            data_before = prev_user_profile
            if prev_doctor_profile:
                data_before = {**(prev_user_profile or {}), 'doctor_profile': prev_doctor_profile}
            
            data_after = user_data
            if updated_doctor:
                data_after = {**user_data, 'doctor_profile': updated_doctor}
            
            # Log to blockchain audit ledger
            audit_service.log_action(
                admin_id=uid,
                admin_email=user_email or "unknown",
                admin_name=user_name or "Unknown User",
                action_type="UPDATE_PROFILE",
                action_description=action_desc,
                entity_type="user_profile" if not doctor_profile_data else "profile",
                entity_id=uid,
                data_before=data_before,
                data_after=data_after,
                ip_address=request.remote_addr,
                user_agent=request.headers.get('User-Agent')
            )
        
        return jsonify({
            'success': True,
            'profile': {
                'user_profile': updated_user.data[0] if updated_user.data else None,
                'doctor_profile': updated_doctor
            },
            'message': 'Profile updated successfully'
        }), 200
        
    except Exception as e:
        return jsonify({
            'success': False,
            'error': str(e)
        }), 500

@profile_bp.route('/avatar', methods=['POST'])
@firebase_auth_required
def upload_avatar():
    """Upload and update user avatar"""
    try:
        firebase_user = request.firebase_user
        uid = firebase_user['uid']
        data = request.get_json()
        
        if not data or 'avatar_url' not in data:
            return jsonify({'success': False, 'error': 'Avatar URL required'}), 400
        
        # Get previous avatar for audit
        prev_avatar = None
        try:
            prev_response = supabase.service_client.table('user_profiles').select('avatar_url').eq('firebase_uid', uid).execute()
            if prev_response.data:
                prev_avatar = prev_response.data[0].get('avatar_url')
        except:
            pass
        
        # Update avatar URL in user profile
        response = supabase.service_client.table('user_profiles').update({
            'avatar_url': data['avatar_url']
        }).eq('firebase_uid', uid).execute()
        
        # Log to audit ledger
        try:
            user_profile = supabase.service_client.table('user_profiles').select('email, first_name, last_name').eq('firebase_uid', uid).execute()
            if user_profile.data:
                user_data = user_profile.data[0]
                user_email = user_data.get('email')
                user_name = f"{user_data.get('first_name', '')} {user_data.get('last_name', '')}".strip() or user_email
                
                audit_service.log_action(
                    admin_id=uid,
                    admin_email=user_email,
                    admin_name=user_name,
                    action_type="UPLOAD_AVATAR",
                    action_description="User uploaded/updated avatar",
                    entity_type="user_avatar",
                    entity_id=uid,
                    data_before={"avatar_url": prev_avatar},
                    data_after={"avatar_url": data['avatar_url']},
                    ip_address=request.remote_addr,
                    user_agent=request.headers.get('User-Agent')
                )
        except Exception as audit_error:
            print(f"[WARNING] Error logging avatar upload to audit ledger: {audit_error}")
        
        if response.data:
            return jsonify({
                'success': True,
                'avatar_url': data['avatar_url'],
                'message': 'Avatar updated successfully'
            }), 200
        else:
            return jsonify({
                'success': False,
                'error': 'Failed to update avatar'
            }), 500
            
    except Exception as e:
        return jsonify({
            'success': False,
            'error': str(e)
        }), 500

@profile_bp.route('/medical-info', methods=['PUT'])
@firebase_auth_required
def update_medical_info():
    """Update medical information (conditions, allergies, etc.)"""
    try:
        firebase_user = request.firebase_user
        uid = firebase_user['uid']
        data = request.get_json()
        
        if not data:
            return jsonify({'success': False, 'error': 'No data provided'}), 400
        
        # Define allowed medical fields
        medical_fields = ['medical_conditions', 'allergies', 'emergency_contact']
        
        # Filter only medical fields
        medical_data = {k: v for k, v in data.items() if k in medical_fields}
        
        if not medical_data:
            return jsonify({'success': False, 'error': 'No valid medical data provided'}), 400
        
        # Update medical information
        response = supabase.service_client.table('user_profiles').update(medical_data).eq('firebase_uid', uid).execute()
        
        if response.data:
            return jsonify({
                'success': True,
                'profile': response.data[0],
                'message': 'Medical information updated successfully'
            }), 200
        else:
            return jsonify({
                'success': False,
                'error': 'Failed to update medical information'
            }), 500
            
    except Exception as e:
        return jsonify({
            'success': False,
            'error': str(e)
        }), 500

@profile_bp.route('/doctor-schedule', methods=['PUT'])
@firebase_role_required(['doctor'])
def update_doctor_schedule():
    """Update doctor's available hours and schedule"""
    try:
        firebase_user = request.firebase_user
        uid = firebase_user['uid']
        data = request.get_json()
        
        if not data or 'available_hours' not in data:
            return jsonify({'success': False, 'error': 'Available hours required'}), 400
        
        # Validate schedule format
        try:
            schedule_data = json.loads(data['available_hours']) if isinstance(data['available_hours'], str) else data['available_hours']
        except json.JSONDecodeError:
            return jsonify({'success': False, 'error': 'Invalid schedule format'}), 400
        
        # Update doctor schedule
        response = supabase.service_client.table('doctor_profiles').update({
            'available_hours': schedule_data
        }).eq('firebase_uid', uid).execute()
        
        if response.data:
            return jsonify({
                'success': True,
                'doctor_profile': response.data[0],
                'message': 'Schedule updated successfully'
            }), 200
        else:
            return jsonify({
                'success': False,
                'error': 'Failed to update schedule'
            }), 500
            
    except Exception as e:
        return jsonify({
            'success': False,
            'error': str(e)
        }), 500

@profile_bp.route('/verification-status', methods=['GET'])
@firebase_role_required(['doctor'])
def get_verification_status():
    """Get doctor verification status and requirements"""
    try:
        firebase_user = request.firebase_user
        uid = firebase_user['uid']
        
        # Get doctor profile
        response = supabase.service_client.table('doctor_profiles').select('*').eq('firebase_uid', uid).execute()
        
        if not response.data:
            return jsonify({
                'success': False,
                'error': 'Doctor profile not found'
            }), 404
        
        doctor_profile = response.data[0]
        
        # Check verification requirements
        verification_requirements = {
            'license_number': bool(doctor_profile.get('license_number')),
            'specialization': bool(doctor_profile.get('specialization')),
            'hospital_affiliation': bool(doctor_profile.get('hospital_affiliation')),
            'bio': bool(doctor_profile.get('bio')),
            'education': bool(doctor_profile.get('education'))
        }
        
        is_verified = doctor_profile.get('is_verified', False)
        completion_percentage = sum(verification_requirements.values()) / len(verification_requirements) * 100
        
        return jsonify({
            'success': True,
            'verification_status': {
                'is_verified': is_verified,
                'completion_percentage': completion_percentage,
                'requirements': verification_requirements,
                'profile': doctor_profile
            }
        }), 200
        
    except Exception as e:
        return jsonify({
            'success': False,
            'error': str(e)
        }), 500

@profile_bp.route('/stats', methods=['GET'])
@firebase_auth_required
def get_profile_stats():
    """Get user profile statistics and activity"""
    try:
        firebase_user = request.firebase_user
        uid = firebase_user['uid']
        
        # Get user profile
        user_response = supabase.service_client.table('user_profiles').select('role').eq('firebase_uid', uid).execute()
        if not user_response.data:
            return jsonify({'success': False, 'error': 'User profile not found'}), 404
        
        user_role = user_response.data[0]['role']
        stats = {}
        
        if user_role == 'patient':
            # Patient statistics
            appointments_response = supabase.service_client.table('appointments').select('id').eq('patient_firebase_uid', uid).execute()
            prescriptions_response = supabase.service_client.table('prescriptions').select('id').eq('patient_firebase_uid', uid).execute()
            ai_diagnoses_response = supabase.service_client.table('ai_diagnoses').select('id').eq('user_firebase_uid', uid).execute()
            
            stats = {
                'total_appointments': len(appointments_response.data) if appointments_response.data else 0,
                'total_prescriptions': len(prescriptions_response.data) if prescriptions_response.data else 0,
                'total_ai_diagnoses': len(ai_diagnoses_response.data) if ai_diagnoses_response.data else 0,
                'role': 'patient'
            }
            
        elif user_role == 'doctor':
            # Doctor statistics
            appointments_response = supabase.service_client.table('appointments').select('id').eq('doctor_firebase_uid', uid).execute()
            prescriptions_response = supabase.service_client.table('prescriptions').select('id').eq('doctor_firebase_uid', uid).execute()
            medical_records_response = supabase.service_client.table('medical_records').select('id').eq('doctor_firebase_uid', uid).execute()
            
            # Get doctor profile for additional stats
            doctor_response = supabase.service_client.table('doctor_profiles').select('rating, total_reviews').eq('firebase_uid', uid).execute()
            doctor_profile = doctor_response.data[0] if doctor_response.data else {}
            
            stats = {
                'total_appointments': len(appointments_response.data) if appointments_response.data else 0,
                'total_prescriptions': len(prescriptions_response.data) if prescriptions_response.data else 0,
                'total_medical_records': len(medical_records_response.data) if medical_records_response.data else 0,
                'rating': doctor_profile.get('rating', 0),
                'total_reviews': doctor_profile.get('total_reviews', 0),
                'role': 'doctor'
            }
        
        return jsonify({
            'success': True,
            'stats': stats
        }), 200
        
    except Exception as e:
        return jsonify({
            'success': False,
            'error': str(e)
        }), 500


@profile_bp.route('/delete-account', methods=['DELETE'])
@firebase_auth_required
def delete_account():
    """Delete patient account or deactivate doctor account"""
    try:
        firebase_user = request.firebase_user
        uid = firebase_user['uid']
        
        # Get user profile to determine role
        user_response = supabase.service_client.table('user_profiles').select('role').eq('firebase_uid', uid).execute()
        if not user_response.data:
            return jsonify({'success': False, 'error': 'User profile not found'}), 404
        
        user_role = user_response.data[0]['role']
        
        # Handle based on role
        if user_role == 'doctor':
            # DEACTIVATE doctor account instead of deleting
            # This allows patients to still view doctor details
            try:
                print(f"🔒 Starting doctor account deactivation for UID: {uid}")
                
                # Prepare update data for user_profiles
                user_update_data = {
                    'is_active': False,
                    'deactivated_at': datetime.now().isoformat()
                }
                
                # Mark user profile as deactivated
                print("📝 Updating user_profiles...")
                user_update = supabase.service_client.table('user_profiles').update(
                    user_update_data
                ).eq('firebase_uid', uid).execute()
                
                if not user_update.data:
                    raise Exception("Failed to update user_profiles - no data returned")
                
                print(f"✅ User profile deactivated: is_active=False, deactivated_at={user_update_data['deactivated_at']}")
                
                # Update doctor_profiles
                doctor_update_data = {
                    'account_status': 'deactivated'
                }
                
                print("📝 Updating doctor_profiles...")
                doctor_update = supabase.service_client.table('doctor_profiles').update(
                    doctor_update_data
                ).eq('firebase_uid', uid).execute()
                
                if doctor_update.data:
                    print(f"✅ Doctor profile updated: account_status='deactivated'")
                else:
                    print("⚠️  Doctor profile update returned no data (profile may not exist)")
                
                # Disable Firebase account (can't login but data remains)
                print("🔒 Disabling Firebase authentication...")
                from firebase_admin import auth
                auth.update_user(uid, disabled=True)
                print(f"✅ Firebase user disabled for UID: {uid}")
                
                print(f"🎉 Doctor account deactivation completed successfully")
                
                # Log to audit ledger
                try:
                    user_profile = supabase.service_client.table('user_profiles').select('email, first_name, last_name').eq('firebase_uid', uid).execute()
                    if user_profile.data:
                        user_data = user_profile.data[0]
                        user_email = user_data.get('email')
                        user_name = f"{user_data.get('first_name', '')} {user_data.get('last_name', '')}".strip() or user_email
                        
                        audit_service.log_action(
                            admin_id=uid,
                            admin_email=user_email,
                            admin_name=user_name,
                            action_type="DEACTIVATE_ACCOUNT",
                            action_description="Doctor deactivated their account",
                            entity_type="doctor_account",
                            entity_id=uid,
                            data_before={"is_active": True},
                            data_after={"is_active": False, "account_status": "deactivated"},
                            ip_address=request.remote_addr,
                            user_agent=request.headers.get('User-Agent')
                        )
                except Exception as audit_error:
                    print(f"[WARNING] Error logging account deactivation to audit ledger: {audit_error}")
                
                return jsonify({
                    'success': True,
                    'message': 'Your doctor account has been deactivated. Your profile remains visible to patients, but you can no longer log in.',
                    'action': 'deactivated'
                }), 200
                
            except Exception as deactivate_error:
                error_msg = str(deactivate_error)
                print(f"❌ Doctor deactivation error: {error_msg}")
                
                # Check if it's a schema error
                if 'schema cache' in error_msg.lower() or 'column' in error_msg.lower():
                    return jsonify({
                        'success': False,
                        'error': 'Database schema is missing required columns. Please run the migration SQL file.',
                        'details': error_msg,
                        'migration_file': 'MIGRATION_ADD_DEACTIVATION.sql'
                    }), 500
                
                return jsonify({
                    'success': False,
                    'error': f'Failed to deactivate account: {error_msg}'
                }), 500
        
        elif user_role == 'patient':
            # DELETE patient account completely
            print(f"🗑️ Starting patient account deletion for UID: {uid}")
            
            try:
                # Delete patient-related data
                print("🗑️ Deleting appointments...")
                supabase.service_client.table('appointments').delete().eq('patient_firebase_uid', uid).execute()
                
                print("🗑️ Deleting prescriptions...")
                supabase.service_client.table('prescriptions').delete().eq('patient_firebase_uid', uid).execute()
                
                print("🗑️ Deleting medical records...")
                supabase.service_client.table('medical_records').delete().eq('patient_firebase_uid', uid).execute()
                
                print("🗑️ Deleting AI diagnoses...")
                supabase.service_client.table('ai_diagnoses').delete().eq('user_firebase_uid', uid).execute()
                
                # Delete common user data
                print("🗑️ Deleting user documents...")
                supabase.service_client.table('user_documents').delete().eq('user_firebase_uid', uid).execute()
                
                print("🗑️ Deleting privacy settings...")
                supabase.service_client.table('privacy_settings').delete().eq('user_firebase_uid', uid).execute()
                
                print("🗑️ Deleting blockchain transactions...")
                supabase.service_client.table('blockchain_transactions').delete().eq('user_firebase_uid', uid).execute()
                
                print("🗑️ Deleting credential updates...")
                supabase.service_client.table('credential_updates').delete().eq('user_firebase_uid', uid).execute()
                
                # Delete user profile (must be last due to foreign keys)
                print("🗑️ Deleting user profile...")
                profile_delete = supabase.service_client.table('user_profiles').delete().eq('firebase_uid', uid).execute()
                print(f"✅ User profile deleted: {bool(profile_delete.data)}")
                
            except Exception as db_error:
                print(f"❌ Database deletion error: {str(db_error)}")
                # Continue with Firebase deletion even if some database operations fail
            
            # Delete user from Firebase Authentication
            print("🗑️ Deleting Firebase user...")
            from auth.firebase_auth import firebase_auth_service
            delete_result = firebase_auth_service.delete_user(uid)
            
            if not delete_result['success']:
                print(f"❌ Firebase deletion failed: {delete_result.get('error', 'Unknown error')}")
                return jsonify({
                    'success': False,
                    'error': f'Failed to delete Firebase account: {delete_result["error"]}'
                }), 500
            
            print(f"✅ Firebase user deleted for UID: {uid}")
            print(f"🎉 Patient account deletion completed successfully")
            
            return jsonify({
                'success': True,
                'message': 'Account deleted successfully. You can now register with the same email if needed.',
                'action': 'deleted'
            }), 200
        
        else:
            return jsonify({
                'success': False,
                'error': 'Invalid user role'
            }), 400
        
    except Exception as e:
        print(f"Account deletion/deactivation error: {str(e)}")
        return jsonify({
            'success': False,
            'error': f'Failed to process account: {str(e)}'
        }), 500


@profile_bp.route('/doctor/update', methods=['PUT'])
@firebase_auth_required
@firebase_role_required('doctor')
def update_doctor_profile():
    """Update doctor profile information"""
    try:
        firebase_user = request.firebase_user
        uid = firebase_user['uid']
        data = request.get_json()
        
        if not data:
            return jsonify({'success': False, 'error': 'No data provided'}), 400
        
        print(f"[DEBUG] Updating doctor profile for UID: {uid}")
        print(f"[DEBUG] Update data: {data}")
        
        # Separate user profile and doctor profile fields
        user_fields = ['first_name', 'last_name', 'phone', 'address', 'city', 'state', 'zip_code']
        doctor_fields = ['specialization', 'license_number', 'years_of_experience', 'hospital_affiliation']
        privacy_fields = ['profile_visibility', 'show_email', 'show_phone', 'allow_patient_messages', 'data_sharing']
        
        user_data = {k: v for k, v in data.items() if k in user_fields}
        doctor_data = {k: v for k, v in data.items() if k in doctor_fields}
        privacy_data = {k: v for k, v in data.items() if k in privacy_fields}
        
        # Get user's internal ID first (needed for doctor profile)
        user_lookup = supabase.service_client.table('user_profiles').select('id').eq('firebase_uid', uid).execute()
        user_internal_id = user_lookup.data[0].get('id') if user_lookup.data else None
        
        # Update user profile
        if user_data:
            user_data['updated_at'] = datetime.utcnow().isoformat()
            user_response = supabase.service_client.table('user_profiles').update(user_data).eq('firebase_uid', uid).execute()
            print(f"[DEBUG] User profile update response: {user_response.data}")
        
        # Always ensure doctor profile exists (create if needed)
        check_response = supabase.service_client.table('doctor_profiles').select('id').eq('firebase_uid', uid).execute()
        
        if not check_response.data:
            # Create doctor profile if it doesn't exist
            print(f"[DEBUG] No doctor profile found, creating one for UID: {uid}")
            new_doctor_profile = {
                'firebase_uid': uid,
                'user_id': user_internal_id,
                'specialization': 'General Practice',  # Default value for NOT NULL constraint
                'verification_status': 'pending',
                'created_at': datetime.utcnow().isoformat(),
                'updated_at': datetime.utcnow().isoformat()
            }
            create_response = supabase.service_client.table('doctor_profiles').insert(new_doctor_profile).execute()
            print(f"[DEBUG] Doctor profile created: {create_response.data}")
        
        # Update doctor profile if we have data
        if doctor_data or privacy_data:
            update_data = {**doctor_data, **privacy_data}
            update_data['updated_at'] = datetime.utcnow().isoformat()
            
            # Update existing doctor profile
            doctor_response = supabase.service_client.table('doctor_profiles').update(update_data).eq('firebase_uid', uid).execute()
            print(f"[DEBUG] Doctor profile updated with data: {doctor_response.data}")
        
        # Get previous profile for audit
        prev_user_profile = None
        prev_doctor_profile = None
        try:
            prev_user = supabase.service_client.table('user_profiles').select('*').eq('firebase_uid', uid).execute()
            if prev_user.data:
                prev_user_profile = prev_user.data[0]
            prev_doctor = supabase.service_client.table('doctor_profiles').select('*').eq('firebase_uid', uid).execute()
            if prev_doctor.data:
                prev_doctor_profile = prev_doctor.data[0]
        except:
            pass
        
        # Log to audit ledger
        try:
            user_profile = supabase.service_client.table('user_profiles').select('email, first_name, last_name').eq('firebase_uid', uid).execute()
            if user_profile.data:
                user_data = user_profile.data[0]
                user_email = user_data.get('email')
                user_name = f"{user_data.get('first_name', '')} {user_data.get('last_name', '')}".strip() or user_email
                
                data_before = prev_user_profile
                if prev_doctor_profile:
                    data_before = {**(prev_user_profile or {}), 'doctor_profile': prev_doctor_profile}
                
                data_after = user_data
                if doctor_data or privacy_data:
                    data_after = {**user_data, 'doctor_profile': {**doctor_data, **privacy_data}}
                
                audit_service.log_action(
                    admin_id=uid,
                    admin_email=user_email,
                    admin_name=user_name,
                    action_type="UPDATE_DOCTOR_PROFILE",
                    action_description=f"Doctor updated profile (fields: {', '.join(data.keys())})",
                    entity_type="doctor_profile",
                    entity_id=uid,
                    data_before=data_before,
                    data_after=data_after,
                    ip_address=request.remote_addr,
                    user_agent=request.headers.get('User-Agent')
                )
        except Exception as audit_error:
            print(f"[WARNING] Error logging doctor profile update to audit ledger: {audit_error}")
        
        # Log activity (non-critical, don't fail if this errors)
        try:
            activity_log = {
                'firebase_uid': uid,
                'action': 'Profile Updated',
                'details': f"Updated fields: {', '.join(data.keys())}",
                'timestamp': datetime.utcnow().isoformat()
            }
            supabase.service_client.table('activity_logs').insert(activity_log).execute()
        except Exception as log_error:
            print(f"[WARN] Failed to log activity: {log_error}")
        
        return jsonify({
            'success': True,
            'message': 'Profile updated successfully'
        }), 200
        
    except Exception as e:
        print(f"[ERROR] Error updating doctor profile: {e}")
        import traceback
        traceback.print_exc()
        return jsonify({
            'success': False,
            'error': str(e)
        }), 500

@profile_bp.route('/doctor/details', methods=['GET'])
@firebase_auth_required
@firebase_role_required('doctor')
def get_doctor_details():
    """Get complete doctor profile details"""
    try:
        firebase_user = request.firebase_user
        uid = firebase_user['uid']
        
        print(f"[DEBUG] Fetching doctor details for UID: {uid}")
        
        # Get user profile
        user_response = supabase.service_client.table('user_profiles').select('*').eq('firebase_uid', uid).execute()
        
        if not user_response.data:
            return jsonify({
                'success': False,
                'error': 'User profile not found'
            }), 404
        
        user_profile = user_response.data[0]
        
        # Get doctor profile
        doctor_response = supabase.service_client.table('doctor_profiles').select('*').eq('firebase_uid', uid).execute()
        
        doctor_profile = doctor_response.data[0] if doctor_response.data else {}
        
        # Merge profiles
        complete_profile = {
            **user_profile,
            **doctor_profile,
            'role': 'doctor'
        }
        
        return jsonify({
            'success': True,
            'data': complete_profile
        }), 200
        
    except Exception as e:
        print(f"[ERROR] Error fetching doctor details: {e}")
        import traceback
        traceback.print_exc()
        return jsonify({
            'success': False,
            'error': str(e)
        }), 500

@profile_bp.route('/doctor/documents/upload', methods=['POST'])
@firebase_auth_required
@firebase_role_required('doctor')
def upload_doctor_document():
    """Upload doctor verification documents"""
    try:
        firebase_user = request.firebase_user
        uid = firebase_user['uid']
        
        if 'file' not in request.files:
            return jsonify({'success': False, 'error': 'No file provided'}), 400
        
        file = request.files['file']
        document_type = request.form.get('type', 'general')  # license, certificate, verification
        
        if file.filename == '':
            return jsonify({'success': False, 'error': 'No file selected'}), 400
        
        # Validate file type
        allowed_extensions = {'pdf', 'jpg', 'jpeg', 'png'}
        file_ext = file.filename.rsplit('.', 1)[1].lower() if '.' in file.filename else ''
        
        if file_ext not in allowed_extensions:
            return jsonify({
                'success': False,
                'error': 'Invalid file type. Allowed: PDF, JPG, PNG'
            }), 400
        
        # Generate unique filename
        timestamp = datetime.utcnow().strftime('%Y%m%d_%H%M%S')
        filename = f"{uid}_{document_type}_{timestamp}.{file_ext}"
        
        # Read file content
        file_content = file.read()
        
        # Store document record in database
        document_data = {
            'firebase_uid': uid,
            'document_type': document_type,
            'filename': filename,
            'file_size': len(file_content),
            'file_type': file.content_type,
            'uploaded_at': datetime.utcnow().isoformat(),
            'status': 'pending'
        }
        
        # Create documents table entry
        doc_response = supabase.service_client.table('doctor_documents').insert(document_data).execute()
        
        # Log activity (non-critical, don't fail if this errors)
        try:
            activity_log = {
                'firebase_uid': uid,
                'action': 'Document Uploaded',
                'details': f"Uploaded {document_type}: {file.filename}",
                'timestamp': datetime.utcnow().isoformat()
            }
            supabase.service_client.table('activity_logs').insert(activity_log).execute()
        except Exception as log_error:
            print(f"[WARN] Failed to log activity: {log_error}")
        
        return jsonify({
            'success': True,
            'message': 'Document uploaded successfully',
            'document_id': doc_response.data[0]['id'] if doc_response.data else None
        }), 200
        
    except Exception as e:
        print(f"[ERROR] Error uploading document: {e}")
        import traceback
        traceback.print_exc()
        return jsonify({
            'success': False,
            'error': str(e)
        }), 500

@profile_bp.route('/doctor/documents', methods=['GET'])
@firebase_auth_required
@firebase_role_required('doctor')
def get_doctor_documents():
    """Get all uploaded documents for a doctor"""
    try:
        firebase_user = request.firebase_user
        uid = firebase_user['uid']
        
        # Fetch documents
        docs_response = supabase.service_client.table('doctor_documents').select('*').eq('firebase_uid', uid).order('uploaded_at', desc=True).execute()
        
        return jsonify({
            'success': True,
            'documents': docs_response.data or []
        }), 200
        
    except Exception as e:
        print(f"[ERROR] Error fetching documents: {e}")
        return jsonify({
            'success': False,
            'error': str(e)
        }), 500

@profile_bp.route('/doctor/privacy', methods=['PUT'])
@firebase_auth_required
@firebase_role_required('doctor')
def update_privacy_settings():
    """Update doctor privacy settings"""
    try:
        firebase_user = request.firebase_user
        uid = firebase_user['uid']
        data = request.get_json()
        
        if not data:
            return jsonify({'success': False, 'error': 'No data provided'}), 400
        
        # Update doctor profile with privacy settings
        privacy_data = {
            'profile_visibility': data.get('profile_visibility'),
            'show_email': data.get('show_email', False),
            'show_phone': data.get('show_phone', False),
            'allow_patient_messages': data.get('allow_patient_messages', True),
            'data_sharing': data.get('data_sharing', False),
            'updated_at': datetime.utcnow().isoformat()
        }
        
        # Remove None values
        privacy_data = {k: v for k, v in privacy_data.items() if v is not None}
        
        # Get previous privacy settings for audit
        prev_privacy = None
        try:
            prev_response = supabase.service_client.table('doctor_profiles').select('profile_visibility, show_email, show_phone, allow_patient_messages, data_sharing').eq('firebase_uid', uid).execute()
            if prev_response.data:
                prev_privacy = prev_response.data[0]
        except:
            pass
        
        doctor_response = supabase.service_client.table('doctor_profiles').update(privacy_data).eq('firebase_uid', uid).execute()
        
        # Log to audit ledger
        try:
            user_profile = supabase.service_client.table('user_profiles').select('email, first_name, last_name').eq('firebase_uid', uid).execute()
            if user_profile.data:
                user_data = user_profile.data[0]
                user_email = user_data.get('email')
                user_name = f"{user_data.get('first_name', '')} {user_data.get('last_name', '')}".strip() or user_email
                
                audit_service.log_action(
                    admin_id=uid,
                    admin_email=user_email,
                    admin_name=user_name,
                    action_type="UPDATE_DOCTOR_PRIVACY",
                    action_description=f"Doctor updated privacy settings (fields: {', '.join(privacy_data.keys())})",
                    entity_type="doctor_privacy",
                    entity_id=uid,
                    data_before=prev_privacy,
                    data_after=privacy_data,
                    ip_address=request.remote_addr,
                    user_agent=request.headers.get('User-Agent')
                )
        except Exception as audit_error:
            print(f"[WARNING] Error logging doctor privacy update to audit ledger: {audit_error}")
        
        # Log activity (non-critical, don't fail if this errors)
        try:
            activity_log = {
                'firebase_uid': uid,
                'action': 'Privacy Settings Updated',
                'details': 'Updated privacy preferences',
                'timestamp': datetime.utcnow().isoformat()
            }
            supabase.service_client.table('activity_logs').insert(activity_log).execute()
        except Exception as log_error:
            print(f"[WARN] Failed to log activity: {log_error}")
        
        return jsonify({
            'success': True,
            'message': 'Privacy settings updated successfully'
        }), 200
        
    except Exception as e:
        print(f"[ERROR] Error updating privacy settings: {e}")
        return jsonify({
            'success': False,
            'error': str(e)
        }), 500

@profile_bp.route('/doctor/activity', methods=['GET'])
@firebase_auth_required
@firebase_role_required('doctor')
def get_activity_log():
    """Get doctor activity history"""
    try:
        firebase_user = request.firebase_user
        uid = firebase_user['uid']
        
        # Fetch activity logs
        logs_response = supabase.service_client.table('activity_logs').select('*').eq('firebase_uid', uid).order('timestamp', desc=True).limit(50).execute()
        
        return jsonify({
            'success': True,
            'activities': logs_response.data or []
        }), 200
        
    except Exception as e:
        print(f"[ERROR] Error fetching activity log: {e}")
        return jsonify({
            'success': False,
            'error': str(e)
        }), 500

@profile_bp.route('/reactivate-account', methods=['POST'])
def reactivate_account():
    """Reactivate a deactivated doctor account"""
    try:
        data = request.get_json()
        email = data.get('email')
        password = data.get('password')
        
        if not email or not password:
            return jsonify({
                'success': False,
                'error': 'Email and password are required'
            }), 400
        
        print(f"🔄 Starting account reactivation for email: {email}")
        
        # Get user profile
        user_response = supabase.service_client.table('user_profiles').select('*').eq('email', email).execute()
        
        if not user_response.data:
            return jsonify({
                'success': False,
                'error': 'Account not found'
            }), 404
        
        user = user_response.data[0]
        uid = user['firebase_uid']
        
        # Check if account is deactivated
        if user.get('is_active', True):
            return jsonify({
                'success': False,
                'error': 'Account is already active'
            }), 400
        
        # Check if user is a doctor
        if user['role'] != 'doctor':
            return jsonify({
                'success': False,
                'error': 'Only doctor accounts can be reactivated'
            }), 400
        
        # Verify password using Firebase
        import requests
        firebase_api_key = os.environ.get('FIREBASE_API_KEY', 'AIzaSyDij3Q998OYB3PkSQpzIkki3wFzSF_OUcM')
        firebase_auth_url = f'https://identitytoolkit.googleapis.com/v1/accounts:signInWithPassword?key={firebase_api_key}'
        
        # First, enable the Firebase account temporarily to verify password
        from firebase_admin import auth as firebase_auth
        firebase_auth.update_user(uid, disabled=False)
        
        auth_response = requests.post(firebase_auth_url, json={
            'email': email,
            'password': password,
            'returnSecureToken': True
        })
        
        if auth_response.status_code != 200:
            # Re-disable if password is wrong
            firebase_auth.update_user(uid, disabled=True)
            return jsonify({
                'success': False,
                'error': 'Incorrect password'
            }), 401
        
        print(f"✅ Password verified for reactivation")
        
        # Reactivate the account
        user_update_data = {
            'is_active': True,
            'deactivated_at': None
        }
        
        print("📝 Reactivating user profile...")
        user_update = supabase.service_client.table('user_profiles').update(
            user_update_data
        ).eq('firebase_uid', uid).execute()
        
        if not user_update.data:
            raise Exception("Failed to reactivate user profile")
        
        print(f"✅ User profile reactivated")
        
        # Update doctor_profiles
        doctor_update_data = {
            'account_status': 'active'
        }
        
        print("📝 Updating doctor profile...")
        supabase.service_client.table('doctor_profiles').update(
            doctor_update_data
        ).eq('firebase_uid', uid).execute()
        
        print(f"✅ Doctor profile reactivated")
        
        # Get ID token for login
        id_token = auth_response.json().get('idToken')
        
        print(f"🎉 Doctor account reactivation completed successfully")
        
        # Return login response
        return jsonify({
            'success': True,
            'message': 'Your account has been reactivated successfully!',
            'data': {
                'user': {
                    'id': user['id'],
                    'uid': uid,
                    'email': user['email'],
                    'first_name': user.get('first_name', ''),
                    'last_name': user.get('last_name', ''),
                    'role': user['role'],
                    'firebase_uid': uid
                },
                'token': id_token
            }
        }), 200
        
    except Exception as e:
        print(f"❌ Account reactivation error: {str(e)}")
        import traceback
        traceback.print_exc()
        return jsonify({
            'success': False,
            'error': f'Failed to reactivate account: {str(e)}'
        }), 500


# ========== PATIENT PROFILE ENDPOINTS ==========

@profile_bp.route('/patient', methods=['GET'])
@auth_required
def get_patient_profile():
    """Get patient profile information"""
    try:
        firebase_user = request.firebase_user
        uid = firebase_user['uid']
        
        print(f"[DEBUG] Getting patient profile for UID: {uid}")
        
        # Check if Supabase client is available
        if not supabase or not supabase.service_client:
            print("[ERROR] Supabase client is not available")
            return jsonify({
                'success': False,
                'error': 'Database connection unavailable'
            }), 500
        
        # Get patient profile from database
        try:
            profile_response = supabase.service_client.table('user_profiles').select('*').eq('firebase_uid', uid).execute()
            
            print(f"[DEBUG] Profile fetch response: {profile_response.data}")
            
            if not profile_response.data or len(profile_response.data) == 0:
                print(f"[WARNING] No profile found for UID: {uid}")
                return jsonify({
                    'success': False,
                    'error': 'Profile not found'
                }), 404
            
            user_profile = profile_response.data[0]
            
            # Create medical info from user profile data
            medical_info = {
                'medical_conditions': user_profile.get('medical_conditions', []),
                'allergies': user_profile.get('allergies', []),
                'current_medications': user_profile.get('current_medications', []),
                'blood_type': user_profile.get('blood_type', ''),
                'medical_notes': user_profile.get('medical_notes', '')
            }
            
            # Create privacy settings from user profile data
            privacy_settings = {
                'profile_visibility': user_profile.get('profile_visibility', 'private'),
                'show_email': user_profile.get('show_email', False),
                'show_phone': user_profile.get('show_phone', False),
                'medical_info_visible_to_doctors': user_profile.get('medical_info_visible_to_doctors', True),
                'allow_ai_analysis': user_profile.get('allow_ai_analysis', True),
                'share_data_for_research': user_profile.get('share_data_for_research', False)
            }
            
            profile_data = {
                'user_profile': user_profile,
                'medical_info': medical_info,
                'privacy_settings': privacy_settings,
                'documents': [],
                'audit_trail': []
            }
            
            return jsonify({
                'success': True,
                'profile': profile_data,
                'message': 'Profile retrieved successfully'
            }), 200
            
        except Exception as db_error:
            print(f"[ERROR] Database error fetching profile: {db_error}")
            import traceback
            traceback.print_exc()
            return jsonify({
                'success': False,
                'error': f'Database error: {str(db_error)}'
            }), 500
        
    except Exception as e:
        print(f"[ERROR] Error getting patient profile: {e}")
        import traceback
        traceback.print_exc()
        return jsonify({
            'success': False,
            'error': str(e)
        }), 500


@profile_bp.route('/patient/update', methods=['PUT'])
@auth_required
def update_patient_profile():
    """Update patient profile information"""
    try:
        firebase_user = request.firebase_user
        uid = firebase_user['uid']
        data = request.get_json()
        
        if not data:
            return jsonify({'success': False, 'error': 'No data provided'}), 400
        
        print(f"[DEBUG] Updating patient profile for UID: {uid}")
        print(f"[DEBUG] Update data: {data}")
        
        # Check if Supabase client is available
        if not supabase or not supabase.service_client:
            print("[ERROR] Supabase client is not available")
            return jsonify({
                'success': False,
                'error': 'Database connection unavailable'
            }), 500
        
        # Get previous profile for audit log (before update)
        prev_profile = None
        try:
            prev_response = supabase.service_client.table('user_profiles').select('*').eq('firebase_uid', uid).execute()
            prev_profile = prev_response.data[0] if prev_response.data else None
        except Exception as prev_err:
            print(f"[WARNING] Could not fetch previous profile for audit log: {prev_err}")
        
        # Update user profile
        user_data = {k: v for k, v in data.items() if k in [
            'first_name', 'last_name', 'phone', 'date_of_birth', 'gender',
            'address', 'city', 'state', 'zip_code', 'emergency_contact'
        ]}
        
        # Convert empty strings to None for date and constrained fields
        if 'date_of_birth' in user_data and user_data['date_of_birth'] == '':
            user_data['date_of_birth'] = None
        if 'gender' in user_data:
            if user_data['gender'] == '':
                user_data['gender'] = None
            else:
                # Normalize gender to lowercase to match database constraint
                # Only accept 'male' or 'female'
                gender_lower = user_data['gender'].lower().strip()
                # Map common variations to valid values
                if gender_lower in ['male', 'm']:
                    user_data['gender'] = 'male'
                elif gender_lower in ['female', 'f']:
                    user_data['gender'] = 'female'
                else:
                    # Invalid gender value - return error
                    return jsonify({
                        'success': False,
                        'error': f"Invalid gender value. Only 'male' or 'female' are allowed."
                    }), 400
        
        if not user_data:
            return jsonify({
                'success': False,
                'error': 'No valid fields to update'
            }), 400
        
        # Add updated_at timestamp
        user_data['updated_at'] = datetime.utcnow().isoformat()
        
        print(f"[DEBUG] Updating user_profiles with data: {user_data}")
        print(f"[DEBUG] Using firebase_uid filter: {uid}")
        
        # Update the user profile in Supabase
        print(f"[DEBUG] Executing update query with firebase_uid={uid}")
        user_response = supabase.service_client.table('user_profiles').update(user_data).eq('firebase_uid', uid).execute()
        
        print(f"[DEBUG] Supabase update response: {user_response}")
        print(f"[DEBUG] Update response data type: {type(user_response.data)}")
        print(f"[DEBUG] Update response data: {user_response.data}")
        print(f"[DEBUG] Update response data length: {len(user_response.data) if user_response.data else 0}")
        
        # Check if update was successful - Supabase returns empty array if no rows matched
        if not user_response.data or len(user_response.data) == 0:
            print(f"[WARNING] Update returned no data. Checking if user exists with UID: {uid}")
            # Check if user exists
            check_response = supabase.service_client.table('user_profiles').select('id, firebase_uid, email, first_name, last_name').eq('firebase_uid', uid).execute()
            print(f"[DEBUG] User check response: {check_response.data}")
            
            if not check_response.data or len(check_response.data) == 0:
                return jsonify({
                    'success': False,
                    'error': f'User profile not found for UID: {uid}'
                }), 404
            
            # If user exists but update returned no data, fetch the updated data manually
            print(f"[DEBUG] User exists but update didn't return data. Fetching updated profile...")
            updated_response = supabase.service_client.table('user_profiles').select('*').eq('firebase_uid', uid).execute()
            print(f"[DEBUG] Fetched updated profile: {updated_response.data}")
            
            if updated_response.data and len(updated_response.data) > 0:
                # Verify the update actually happened by checking a field
                updated_profile = updated_response.data[0]
                print(f"[DEBUG] Updated profile first_name: {updated_profile.get('first_name')}")
                print(f"[DEBUG] Expected first_name: {user_data.get('first_name')}")
                
                return jsonify({
                    'success': True,
                    'message': 'Profile updated successfully',
                    'profile': updated_profile
                }), 200
            else:
                return jsonify({
                    'success': False,
                    'error': 'Update operation completed but could not retrieve updated data. Check database permissions.'
                }), 500
        
        # If update returned data, verify it's the updated data
        updated_profile = user_response.data[0]
        print(f"[DEBUG] Update successful. Updated profile: {updated_profile}")
        
        # Log to audit ledger
        try:
            print(f"[DEBUG] ===== STARTING AUDIT LOG FOR PATIENT PROFILE UPDATE =====")
            print(f"[DEBUG] audit_service exists: {audit_service is not None}")
            if audit_service:
                print(f"[DEBUG] audit_service.supabase exists: {audit_service.supabase is not None}")
                if audit_service.supabase:
                    print(f"[DEBUG] audit_service.supabase.service_client exists: {audit_service.supabase.service_client is not None}")
            user_email = updated_profile.get('email')
            user_name = f"{updated_profile.get('first_name', '')} {updated_profile.get('last_name', '')}".strip() or user_email
            
            print(f"[DEBUG] Calling audit_service.log_action for profile update...")
            audit_service.log_action(
                admin_id=uid,
                admin_email=user_email,
                admin_name=user_name,
                action_type="UPDATE_PROFILE",
                action_description=f"Patient updated profile (fields: {', '.join(list(user_data.keys())[:5])}{'...' if len(user_data) > 5 else ''})",
                entity_type="user_profile",
                entity_id=uid,
                data_before=prev_profile,
                data_after=updated_profile,
                ip_address=request.remote_addr,
                user_agent=request.headers.get('User-Agent')
            )
        except Exception as audit_error:
            print(f"[WARNING] Error logging profile update to audit ledger: {audit_error}")
        
        return jsonify({
            'success': True,
            'message': 'Profile updated successfully',
            'profile': updated_profile
        }), 200
        
    except Exception as e:
        print(f"[ERROR] Error updating patient profile: {e}")
        import traceback
        traceback.print_exc()
        return jsonify({
            'success': False,
            'error': str(e)
        }), 500


@profile_bp.route('/patient/medical', methods=['PUT'])
@auth_required
def update_patient_medical():
    """Update patient medical information"""
    try:
        firebase_user = request.firebase_user
        uid = firebase_user['uid']
        data = request.get_json()
        
        if not data:
            return jsonify({'success': False, 'error': 'No data provided'}), 400
        
        print(f"[DEBUG] Updating patient medical info for UID: {uid}")
        print(f"[DEBUG] Medical data: {data}")
        
        # Update medical fields in user profile
        medical_data = {k: v for k, v in data.items() if k in [
            'medical_conditions', 'allergies', 'current_medications', 'blood_type', 'medical_notes'
        ]}
        
        # Get previous medical info for audit
        prev_profile = None
        try:
            prev_response = supabase.service_client.table('user_profiles').select('medical_conditions, allergies, current_medications, blood_type, medical_notes').eq('firebase_uid', uid).execute()
            if prev_response.data:
                prev_profile = prev_response.data[0]
        except:
            pass
        
        if medical_data:
            medical_data['updated_at'] = datetime.utcnow().isoformat()
            user_response = supabase.service_client.table('user_profiles').update(medical_data).eq('firebase_uid', uid).execute()
            print(f"[DEBUG] Medical info update response: {user_response.data}")
        
        # Log to audit ledger
        try:
            user_profile = supabase.service_client.table('user_profiles').select('email, first_name, last_name').eq('firebase_uid', uid).execute()
            if user_profile.data:
                user_data = user_profile.data[0]
                user_email = user_data.get('email')
                user_name = f"{user_data.get('first_name', '')} {user_data.get('last_name', '')}".strip() or user_email
                
                audit_service.log_action(
                    admin_id=uid,
                    admin_email=user_email,
                    admin_name=user_name,
                    action_type="UPDATE_MEDICAL_INFO",
                    action_description=f"Patient updated medical information (fields: {', '.join(medical_data.keys())})",
                    entity_type="patient_medical_info",
                    entity_id=uid,
                    data_before=prev_profile,
                    data_after=medical_data,
                    ip_address=request.remote_addr,
                    user_agent=request.headers.get('User-Agent')
                )
        except Exception as audit_error:
            print(f"[WARNING] Error logging medical info update to audit ledger: {audit_error}")
        
        return jsonify({
            'success': True,
            'message': 'Medical information updated successfully'
        }), 200
        
    except Exception as e:
        print(f"[ERROR] Error updating medical info: {e}")
        import traceback
        traceback.print_exc()
        return jsonify({
            'success': False,
            'error': str(e)
        }), 500


@profile_bp.route('/patient/privacy', methods=['PUT'])
@auth_required
def update_patient_privacy():
    """Update patient privacy settings"""
    try:
        firebase_user = request.firebase_user
        uid = firebase_user['uid']
        data = request.get_json()
        
        if not data:
            return jsonify({'success': False, 'error': 'No data provided'}), 400
        
        print(f"[DEBUG] Updating patient privacy settings for UID: {uid}")
        print(f"[DEBUG] Privacy data: {data}")
        
        # Update privacy fields in user profile
        privacy_data = {k: v for k, v in data.items() if k in [
            'profile_visibility', 'show_email', 'show_phone',
            'medical_info_visible_to_doctors', 'allow_ai_analysis', 'share_data_for_research'
        ]}
        
        # Get previous privacy settings for audit
        prev_profile = None
        try:
            prev_response = supabase.service_client.table('user_profiles').select('profile_visibility, show_email, show_phone, medical_info_visible_to_doctors, allow_ai_analysis, share_data_for_research').eq('firebase_uid', uid).execute()
            if prev_response.data:
                prev_profile = prev_response.data[0]
        except:
            pass
        
        if privacy_data:
            privacy_data['updated_at'] = datetime.utcnow().isoformat()
            user_response = supabase.service_client.table('user_profiles').update(privacy_data).eq('firebase_uid', uid).execute()
            print(f"[DEBUG] Privacy settings update response: {user_response.data}")
        
        # Log to audit ledger
        try:
            user_profile = supabase.service_client.table('user_profiles').select('email, first_name, last_name').eq('firebase_uid', uid).execute()
            if user_profile.data:
                user_data = user_profile.data[0]
                user_email = user_data.get('email')
                user_name = f"{user_data.get('first_name', '')} {user_data.get('last_name', '')}".strip() or user_email
                
                audit_service.log_action(
                    admin_id=uid,
                    admin_email=user_email,
                    admin_name=user_name,
                    action_type="UPDATE_PRIVACY_SETTINGS",
                    action_description=f"Patient updated privacy settings (fields: {', '.join(privacy_data.keys())})",
                    entity_type="patient_privacy",
                    entity_id=uid,
                    data_before=prev_profile,
                    data_after=privacy_data,
                    ip_address=request.remote_addr,
                    user_agent=request.headers.get('User-Agent')
                )
        except Exception as audit_error:
            print(f"[WARNING] Error logging privacy update to audit ledger: {audit_error}")
        
        return jsonify({
            'success': True,
            'message': 'Privacy settings updated successfully'
        }), 200
        
    except Exception as e:
        print(f"[ERROR] Error updating privacy settings: {e}")
        import traceback
        traceback.print_exc()
        return jsonify({
            'success': False,
            'error': str(e)
        }), 500


@profile_bp.route('/patient/documents', methods=['POST'])
@auth_required
def upload_patient_document():
    """Upload patient health document"""
    try:
        firebase_user = request.firebase_user
        uid = firebase_user['uid']
        
        if 'file' not in request.files:
            return jsonify({'success': False, 'error': 'No file provided'}), 400
        
        file = request.files['file']
        if file.filename == '':
            return jsonify({'success': False, 'error': 'No file selected'}), 400
        
        document_type = request.form.get('document_type', 'health_document')
        description = request.form.get('description', '')
        
        print(f"[DEBUG] Uploading document for patient UID: {uid}")
        print(f"[DEBUG] File: {file.filename}, Type: {document_type}")
        
        # Reset file pointer after reading
        file.seek(0)
        file_size = len(file.read())
        file.seek(0)
        
        # For now, just store metadata (file storage would need to be implemented)
        document_data = {
            'firebase_uid': uid,
            'filename': file.filename,
            'document_type': document_type,
            'description': description,
            'file_size': file_size,
            'uploaded_at': datetime.utcnow().isoformat()
        }
        
        # Store in a patient_documents table (would need to be created)
        # For now, return success
        
        return jsonify({
            'success': True,
            'data': document_data,
            'message': 'Document uploaded successfully'
        }), 200
        
    except Exception as e:
        print(f"[ERROR] Error uploading document: {e}")
        import traceback
        traceback.print_exc()
        return jsonify({
            'success': False,
            'error': str(e)
        }), 500

<|MERGE_RESOLUTION|>--- conflicted
+++ resolved
@@ -251,7 +251,6 @@
             elif field in doctor_fields:
                 doctor_profile_data[field] = value
         
-<<<<<<< HEAD
         # Normalize gender field if present (only allow 'male' or 'female')
         if 'gender' in user_profile_data and user_profile_data['gender']:
             gender_lower = str(user_profile_data['gender']).lower().strip()
@@ -264,7 +263,7 @@
                     'success': False,
                     'error': "Invalid gender value. Only 'male' or 'female' are allowed."
                 }), 400
-=======
+        
         # Get previous profile data for audit log (before update)
         prev_user_profile = None
         prev_doctor_profile = None
@@ -277,7 +276,6 @@
                 prev_doctor_profile = prev_doctor_response.data[0] if prev_doctor_response.data else None
         except Exception as prev_err:
             print(f"[WARNING] Could not fetch previous profile for audit log: {prev_err}")
->>>>>>> f4112b8b
         
         # Update user profile
         if user_profile_data:
