--- conflicted
+++ resolved
@@ -2,7 +2,6 @@
 import { useParams, useNavigate } from 'react-router-dom';
 import { useAuth } from '../context/AuthContext';
 import axios from 'axios';
-import { API_CONFIG } from '../config/api';
 import '../assets/styles/JitsiVideoConference.css';
 
 /**
@@ -64,11 +63,7 @@
         }
 
         // Fetch appointments to find the one matching this room
-<<<<<<< HEAD
-        const response = await axios.get(`${API_CONFIG.API_URL}/appointments`, {
-=======
         const response = await axios.get('https://medichainn.onrender.com/api/appointments', {
->>>>>>> 26488779
           headers: { Authorization: `Bearer ${token}` }
         });
 
@@ -664,11 +659,7 @@
         return;
       }
 
-<<<<<<< HEAD
-      const API_BASE_URL = API_CONFIG.BASE_URL;
-=======
       const API_BASE_URL = process.env.REACT_APP_API_URL || 'https://medichainn.onrender.com';
->>>>>>> 26488779
       
       // Update appointment status to completed
       const response = await axios.put(
