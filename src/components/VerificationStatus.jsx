import React, { useState, useEffect } from 'react';
import { Clock, Mail, FileText, AlertCircle, ShieldCheck, RefreshCw } from 'lucide-react';
import axios from 'axios';
import { auth } from '../config/firebase';
import { API_CONFIG } from '../config/api';
import './VerificationStatus.css';

const VerificationStatus = ({ status, userType, doctorProfile }) => {
  const [canResend, setCanResend] = useState(false);
  const [hoursRemaining, setHoursRemaining] = useState(0);
  const [resending, setResending] = useState(false);
  const [message, setMessage] = useState(null);
  const [lastRequestSent, setLastRequestSent] = useState(null);
  const [showApprovedCard, setShowApprovedCard] = useState(true);
  const [isHiding, setIsHiding] = useState(false);

  // Auto-hide approved verification status after 4 seconds, with fade animation
  useEffect(() => {
    if (status === 'approved' && userType === 'doctor') {
      // Start hiding animation at 4 seconds
      const hideTimer = setTimeout(() => {
        setIsHiding(true);
      }, 4000);

      // Actually remove component at 5 seconds (after animation completes)
      const removeTimer = setTimeout(() => {
        setShowApprovedCard(false);
      }, 5000);

      return () => {
        clearTimeout(hideTimer);
        clearTimeout(removeTimer);
      };
    }
  }, [status, userType]);

  // Fetch verification status on mount
  useEffect(() => {
    if (status === 'pending' && userType === 'doctor') {
      fetchVerificationStatus();
    }
  }, [status, userType]);

  // Update timer every minute
  useEffect(() => {
    if (!canResend && hoursRemaining > 0) {
      const interval = setInterval(() => {
        fetchVerificationStatus();
      }, 60000); // Update every minute

      return () => clearInterval(interval);
    }
  }, [canResend, hoursRemaining]);

  const fetchVerificationStatus = async () => {
    try {
      const currentUser = auth.currentUser;
      if (!currentUser) return;

      const token = await currentUser.getIdToken();
      const response = await axios.get(
<<<<<<< HEAD
        `${API_CONFIG.API_URL}/auth/verification-status?firebase_uid=${currentUser.uid}`,
=======
        `https://medichainn.onrender.com/api/auth/verification-status?firebase_uid=${currentUser.uid}`,
>>>>>>> 26488779
        {
          headers: {
            Authorization: `Bearer ${token}`,
          },
        }
      );

      if (response.data.success) {
        setCanResend(response.data.can_resend);
        setHoursRemaining(response.data.hours_remaining || 0);
        setLastRequestSent(response.data.last_request_sent);
      }
    } catch (error) {
      console.error('Error fetching verification status:', error);
    }
  };

  const handleResendRequest = async () => {
    try {
      setResending(true);
      setMessage(null);

      const currentUser = auth.currentUser;
      if (!currentUser) {
        setMessage({ type: 'error', text: 'Please log in to continue' });
        return;
      }

      const token = await currentUser.getIdToken();
      const response = await axios.post(
<<<<<<< HEAD
        `${API_CONFIG.API_URL}/auth/resend-verification-request`,
=======
        'https://medichainn.onrender.com/api/auth/resend-verification-request',
>>>>>>> 26488779
        { firebase_uid: currentUser.uid },
        {
          headers: {
            Authorization: `Bearer ${token}`,
            'Content-Type': 'application/json',
          },
        }
      );

      if (response.data.success) {
        setMessage({ 
          type: 'success', 
          text: 'Verification request resent successfully! Admin will review within 24 hours.' 
        });
        setCanResend(false);
        setHoursRemaining(24);
        fetchVerificationStatus();
      }
    } catch (error) {
      console.error('Error resending verification:', error);
      if (error.response?.status === 429) {
        setMessage({ 
          type: 'error', 
          text: error.response.data.message || 'Please wait before requesting again' 
        });
      } else {
        setMessage({ 
          type: 'error', 
          text: error.response?.data?.error || 'Failed to resend verification request' 
        });
      }
    } finally {
      setResending(false);
    }
  };

  const formatTimeRemaining = (hours) => {
    if (hours < 1) {
      const minutes = Math.ceil(hours * 60);
      return `${minutes} minute${minutes !== 1 ? 's' : ''}`;
    }
    const roundedHours = Math.ceil(hours);
    return `${roundedHours} hour${roundedHours !== 1 ? 's' : ''}`;
  };

  if (userType !== 'doctor' || !doctorProfile) {
    return null;
  }

  // Hide approved status after timer expires
  if (status === 'approved' && !showApprovedCard) {
    return null;
  }

  const getStatusConfig = (verificationStatus) => {
    switch (verificationStatus) {
      case 'pending':
        return {
          icon: <Clock size={20} />,
          title: 'Verification Pending',
          message: "Your credentials are under review. You'll receive an email once verification is complete.",
          className: 'verification-pending',
          badgeClass: 'status-badge pending',
          badgeText: 'Pending'
        };
      case 'approved':
        return {
          icon: <ShieldCheck size={20} />,
          title: 'Verified Doctor',
          message: 'Your medical credentials have been verified. You now have full access to all doctor features.',
          className: 'verification-approved',
          badgeClass: 'status-badge approved',
          badgeText: 'Verified'
        };
      case 'declined':
        return {
          icon: <AlertCircle size={20} />,
          title: 'Verification Declined',
          message: 'Your verification was not approved. Please contact support for next steps.',
          className: 'verification-declined',
          badgeClass: 'status-badge declined',
          badgeText: 'Declined'
        };
      default:
        return null;
    }
  };

  const config = getStatusConfig(status);
  if (!config) return null;

  return (
    <div className={`verification-status ${config.className} ${isHiding ? 'hiding' : ''}`}>
      <div className="verification-status-header">
        <div className="verification-icon" aria-hidden>
          {config.icon}
        </div>
        <div className="verification-content">
          <div className={config.badgeClass} style={{ marginBottom: 6 }}>
            {config.icon}
            <span>{config.badgeText}</span>
          </div>
          <h3 className="verification-title">{config.title}</h3>
          <p className="verification-message">{config.message}</p>
          {doctorProfile?.specialization && (
            <div className="verification-meta">
              <FileText size={14} />
              <span>Specialization: {doctorProfile.specialization}</span>
            </div>
          )}
        </div>
      </div>

      {status === 'pending' && (
        <div className="verification-details">
          {message && (
            <div className={`verification-message-alert ${message.type}`}>
              {message.type === 'success' ? '✓' : '⚠'} {message.text}
            </div>
          )}
          
          <div className="verification-detail-item">
            <Mail size={16} />
            <span>We will notify you by email when the review is complete</span>
          </div>
          <div className="verification-detail-item">
            <Clock size={16} />
            <span>Typical review time: within 24 hours</span>
          </div>
          
          {lastRequestSent && (
            <div className="verification-detail-item">
              <FileText size={16} />
              <span>
                Last request sent: {new Date(lastRequestSent).toLocaleString()}
              </span>
            </div>
          )}

          <div className="verification-actions">
            <button 
              className={`resend-verification-btn ${!canResend || resending ? 'disabled' : ''}`}
              onClick={handleResendRequest}
              disabled={!canResend || resending}
            >
              <RefreshCw size={16} className={resending ? 'spinning' : ''} />
              {resending ? 'Sending...' : canResend ? 'Request Verification Review' : `Available in ${formatTimeRemaining(hoursRemaining)}`}
            </button>
            {!canResend && hoursRemaining > 0 && (
              <p className="cooldown-note">
                To prevent spam, you can request a review once every 24 hours
              </p>
            )}
          </div>
        </div>
      )}

      {status === 'declined' && (
        <div className="verification-actions">
          <button className="reapply-btn" onClick={() => window.open('mailto:medichain173@gmail.com?subject=Doctor Verification Support') }>
            Contact Support
          </button>
        </div>
      )}
    </div>
  );
};

export default VerificationStatus;<|MERGE_RESOLUTION|>--- conflicted
+++ resolved
@@ -2,7 +2,6 @@
 import { Clock, Mail, FileText, AlertCircle, ShieldCheck, RefreshCw } from 'lucide-react';
 import axios from 'axios';
 import { auth } from '../config/firebase';
-import { API_CONFIG } from '../config/api';
 import './VerificationStatus.css';
 
 const VerificationStatus = ({ status, userType, doctorProfile }) => {
@@ -59,11 +58,7 @@
 
       const token = await currentUser.getIdToken();
       const response = await axios.get(
-<<<<<<< HEAD
-        `${API_CONFIG.API_URL}/auth/verification-status?firebase_uid=${currentUser.uid}`,
-=======
         `https://medichainn.onrender.com/api/auth/verification-status?firebase_uid=${currentUser.uid}`,
->>>>>>> 26488779
         {
           headers: {
             Authorization: `Bearer ${token}`,
@@ -94,11 +89,7 @@
 
       const token = await currentUser.getIdToken();
       const response = await axios.post(
-<<<<<<< HEAD
-        `${API_CONFIG.API_URL}/auth/resend-verification-request`,
-=======
         'https://medichainn.onrender.com/api/auth/resend-verification-request',
->>>>>>> 26488779
         { firebase_uid: currentUser.uid },
         {
           headers: {
