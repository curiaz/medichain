import React, { useEffect, useState, useCallback } from "react"
import Header from "./Header"
import { Calendar, Clock, User, Video, RefreshCw } from "lucide-react"
import axios from "axios"
import { auth } from "../config/firebase"
import { API_CONFIG } from "../config/api"
import { useNavigate } from "react-router-dom"
import { useAuth } from "../context/AuthContext"
import DoctorAvailability from "./DoctorAvailability"
import "../assets/styles/ModernDashboard.css"

const DoctorSchedule = () => {
  const navigate = useNavigate()
  const { user, getFirebaseToken } = useAuth()
  const [loading, setLoading] = useState(true)
  const [error, setError] = useState(null)
  const [appointments, setAppointments] = useState([])

  // Helper function to extract room name from Jitsi URL
  const extractRoomName = (url) => {
    if (!url) return null
    try {
      // Extract room name from URL like: https://meet.jit.si/medichain-xxx-20240101-1200-abc123
      const match = url.match(/meet\.jit\.si\/([^#\s]+)/)
      return match ? match[1] : null
    } catch (e) {
      return null
    }
  }

  // Handle joining video call
  const handleJoinVideoCall = (meetingUrl) => {
    const roomName = extractRoomName(meetingUrl)
    if (roomName) {
      navigate(`/video/${roomName}`)
    } else {
      // Fallback: open in new tab
      window.open(meetingUrl, '_blank')
    }
  }

  const loadAppointments = useCallback(async () => {
    try {
      setLoading(true)
      setError(null)
      
      // Get authentication token with multiple fallback strategies
      let token = null
      let tokenSource = 'unknown'
      
      // Strategy 1: Try to get Firebase token using AuthContext helper
      try {
        if (getFirebaseToken) {
          token = await getFirebaseToken()
          tokenSource = 'firebase_via_authcontext'
        }
      } catch (authContextError) {
        console.warn("⚠️ DoctorSchedule: Could not get token via AuthContext:", authContextError)
      }
      
      // Strategy 2: Try to get Firebase token from auth.currentUser
      if (!token) {
        try {
          let currentUser = auth.currentUser
          if (!currentUser && user?.uid) {
            await new Promise(resolve => setTimeout(resolve, 500))
            currentUser = auth.currentUser
          }
          
          if (currentUser) {
            token = await currentUser.getIdToken(true)
            tokenSource = 'firebase'
          }
        } catch (firebaseError) {
          console.warn("⚠️ DoctorSchedule: Could not get Firebase token:", firebaseError)
        }
      }
      
      // Strategy 3: Check stored Firebase token
      if (!token) {
        const storedFirebaseToken = sessionStorage.getItem('firebase_id_token') || 
                                    localStorage.getItem('firebase_id_token')
        if (storedFirebaseToken) {
          token = storedFirebaseToken
          tokenSource = 'stored_firebase'
        }
      }
      
      // Fallback to medichain_token
      if (!token) {
        token = localStorage.getItem('medichain_token')
        tokenSource = 'medichain_token'
      }
      
      if (!token) {
        setError("Please log in as a doctor")
        setLoading(false)
        return
      }
      
      console.log(`✅ DoctorSchedule: Token obtained from ${tokenSource}`)
      
<<<<<<< HEAD
      const resp = await axios.get(`${API_CONFIG.API_URL}/appointments`, {
=======
      const resp = await axios.get("https://medichainn.onrender.com/api/appointments", {
>>>>>>> 26488779
        headers: { Authorization: `Bearer ${token}` }
      })
      if (resp.data?.success) {
        const appts = Array.isArray(resp.data.appointments) ? resp.data.appointments : []
        
        // Debug: Log patient info and AI diagnosis for each appointment
        appts.forEach((appt, index) => {
          console.log(`📋 Appointment ${index + 1} (ID: ${appt.id}):`, {
            patient_firebase_uid: appt.patient_firebase_uid,
            patient_object: appt.patient,
            has_patient_first_name: !!appt.patient?.first_name,
            has_patient_last_name: !!appt.patient?.last_name,
            has_patient_email: !!appt.patient?.email,
            has_symptoms: !!appt.symptoms,
            symptoms: appt.symptoms,
            has_documents: !!appt.documents,
            has_ai_diagnosis: !!appt.ai_diagnosis,
            ai_diagnosis_processed: appt.ai_diagnosis_processed,
            ai_diagnosis_data: appt.ai_diagnosis ? {
              primary_condition: appt.ai_diagnosis.primary_condition,
              confidence: appt.ai_diagnosis.confidence_score,
              has_detailed_results: !!appt.ai_diagnosis.detailed_results,
              results_count: appt.ai_diagnosis.detailed_results?.length || 0
            } : null
          })
        })
        
        // Sort by date/time ascending
        appts.sort((a, b) => {
          const da = new Date(`${a.appointment_date}T${(a.appointment_time || "00:00").padStart(5, "0")}:00`)
          const db = new Date(`${b.appointment_date}T${(b.appointment_time || "00:00").padStart(5, "0")}:00`)
          return da - db
        })
        setAppointments(appts)
      } else {
        setError(resp.data?.error || "Failed to load appointments")
      }
    } catch (err) {
      setError("Failed to load appointments")
    } finally {
      setLoading(false)
    }
  }, [getFirebaseToken, user?.uid])

  useEffect(() => { loadAppointments() }, [loadAppointments])

  return (
    <div className="dashboard-container fade-in">
      <div className="background-crosses">
        {[...Array(24)].map((_, i) => (
          <span key={i} className={`cross cross-${i + 1}`}>+</span>
        ))}
      </div>

      <Header />

      <main className="dashboard-main-content">
        <div className="dashboard-header-section">
          <div className="dashboard-title-section">
            <h1 className="dashboard-title">SCHEDULE MANAGEMENT</h1>
            <p className="dashboard-subtitle">Upcoming video consultations and availability</p>
          </div>
        </div>

        <div className="dashboard-grid">
          <div className="main-and-sidebar-grid">
            <div className="main-content-area">
                <div className="card-header">
                  <h3>
                    <Calendar size={24} /> Upcoming Appointments
                  </h3>
                  <button className="view-all-btn" onClick={loadAppointments}>
                    <RefreshCw size={16} /> Refresh
                  </button>
                </div>

                {loading ? (
                  <div className="loading-container"><div className="loading-spinner"></div><p>Loading appointments...</p></div>
                ) : error ? (
                  <div className="error-container"><p className="error-message">{error}</p></div>
                ) : appointments.length === 0 ? (
                  <div className="no-availability" style={{ marginTop: 16 }}>
                    <Calendar size={48} />
                    <p>No upcoming appointments</p>
                  </div>
                ) : (
                  <div className="availability-grid">
                    {appointments.map((appt) => {
                    // Parse date and time - handle both string and date formats
                    let appointmentDate = appt.appointment_date
                    let appointmentTime = appt.appointment_time || "00:00"
                    
                    // If appointment_date is a string, parse it
                    if (typeof appointmentDate === 'string') {
                      // Handle date format YYYY-MM-DD
                      appointmentDate = appointmentDate.split('T')[0] // Remove time if present
                    }
                    
                    // Ensure time is in HH:MM format
                    if (typeof appointmentTime === 'string') {
                      appointmentTime = appointmentTime.substring(0, 5) // Take only HH:MM part
                    }
                    
                    // Create date object for formatting
                    let formattedDate = null
                    let formattedTime = null
                    try {
                      const dateStr = `${appointmentDate}T${appointmentTime.padStart(5, "0")}:00`
                      const d = new Date(dateStr)
                      if (!isNaN(d.getTime())) {
                        formattedDate = d.toLocaleDateString('en-US', { 
                          weekday: 'long', 
                          year: 'numeric', 
                          month: 'long', 
                          day: 'numeric' 
                        })
                        formattedTime = d.toLocaleTimeString([], { 
                          hour: '2-digit', 
                          minute: '2-digit',
                          hour12: true 
                        })
                      }
                    } catch (e) {
                      console.error('Error parsing date:', e, appt)
                    }
                    
                    // Get patient name - prefer name over email, never show UID
                      const patient = appt.patient || {}
                    let patientName = 'Patient'
                    
                    // Try to get full name first (handle null, undefined, empty string, whitespace)
                    const firstName = (patient.first_name || "").trim()
                    const lastName = (patient.last_name || "").trim()
                    const fullName = `${firstName} ${lastName}`.trim()
                    
                    if (fullName) {
                      patientName = fullName
                    } else if (patient.email) {
                      // Use email username if name not available
                      const emailUsername = patient.email.split('@')[0]
                      patientName = emailUsername || patient.email
                      console.log(`📧 Using email username for patient: ${patientName} (full email: ${patient.email})`)
                    } else {
                      // Fallback to generic name, never show UID
                      patientName = 'Patient'
                    }
                    
                    // Log if we're missing patient info for debugging
                    if (!fullName && !patient.email) {
                      console.warn('⚠️ Missing patient info for appointment:', appt.id, 'Patient UID:', appt.patient_firebase_uid, 'Patient object:', patient)
                    } else if (!fullName && patient.email) {
                      console.log(`ℹ️ Patient ${appt.id}: Has email (${patient.email}) but no name - using email username: ${patientName}`)
                    }
                    
                      return (
                        <div key={appt.id} className="availability-card">
                          <div className="card-header">
                            <div className="date-info">
                              <Calendar size={20} />
                              <span className="date-text">
                              {formattedDate || appointmentDate || 'Date not available'}
                              </span>
                            </div>
                          </div>
                          <div className="time-slots">
                            <div className="time-slot">
                              <Clock size={16} />
                            <span>{formattedTime || appointmentTime || 'Time not available'}</span>
                            </div>
                            <div className="time-slot">
                              <User size={16} />
                            <span>{patientName}</span>
                            </div>
                          {(appt.meeting_url || appt.meeting_link) && (
                              <div className="time-slot video-consultation">
                                <Video size={16} />
                              <button
                                onClick={() => handleJoinVideoCall(appt.meeting_url || appt.meeting_link)}
                                style={{ 
                                  background: 'none', 
                                  border: 'none', 
                                  color: '#1976D2', 
                                  textDecoration: 'none', 
                                  fontWeight: '500',
                                  cursor: 'pointer',
                                  padding: 0,
                                  fontSize: 'inherit',
                                  fontFamily: 'inherit'
                                }}
                                onMouseOver={(e) => e.target.style.textDecoration = 'underline'}
                                onMouseOut={(e) => e.target.style.textDecoration = 'none'}
                              >
                                Join Video Consultation
                              </button>
                              </div>
                            )}
                          </div>
                        </div>
                      )
                    })}
                  </div>
                )}
            </div>

            <div className="sidebar-area">
              <div className="content-card">
                <div className="card-header">
                  <h3>
                    <Clock size={24} /> Manage Availability
                  </h3>
                </div>
                {/* Embed the existing availability manager */}
                <div style={{ padding: 0 }}>
                  <DoctorAvailability embedded={true} />
                </div>
              </div>
            </div>
          </div>
        </div>
      </main>
    </div>
  )
}

export default DoctorSchedule

<|MERGE_RESOLUTION|>--- conflicted
+++ resolved
@@ -3,7 +3,6 @@
 import { Calendar, Clock, User, Video, RefreshCw } from "lucide-react"
 import axios from "axios"
 import { auth } from "../config/firebase"
-import { API_CONFIG } from "../config/api"
 import { useNavigate } from "react-router-dom"
 import { useAuth } from "../context/AuthContext"
 import DoctorAvailability from "./DoctorAvailability"
@@ -100,11 +99,7 @@
       
       console.log(`✅ DoctorSchedule: Token obtained from ${tokenSource}`)
       
-<<<<<<< HEAD
-      const resp = await axios.get(`${API_CONFIG.API_URL}/appointments`, {
-=======
       const resp = await axios.get("https://medichainn.onrender.com/api/appointments", {
->>>>>>> 26488779
         headers: { Authorization: `Bearer ${token}` }
       })
       if (resp.data?.success) {
