--- conflicted
+++ resolved
@@ -1,7 +1,6 @@
 import React, { useState, useEffect } from 'react';
 import { useAuth } from '../context/AuthContext';
 import { useNavigate } from 'react-router-dom';
-import { API_CONFIG } from '../config/api';
 import { aiService } from '../services/aiService';
 import LoadingSpinner from '../components/LoadingSpinner';
 import AIProgressBar from '../components/AIProgressBar';
@@ -314,11 +313,7 @@
   useEffect(() => {
     const checkAIStatus = async () => {
       try {
-<<<<<<< HEAD
-        const response = await fetch(`${API_CONFIG.BASE_URL}/health`);
-=======
         const response = await fetch('https://medichainn.onrender.com/api/health');
->>>>>>> 26488779
         if (response.ok) {
           setAiStatus('connected');
         } else {
