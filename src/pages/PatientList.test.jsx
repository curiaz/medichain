import React from 'react';
import { render, screen, waitFor, fireEvent } from '@testing-library/react';
import { BrowserRouter } from 'react-router-dom';
import PatientList from '../pages/PatientList';
import DatabaseService from '../services/databaseService';

// Mock the DatabaseService
jest.mock('../services/databaseService', () => ({
  getAllPatients: jest.fn()
}));

// Mock Firebase
jest.mock('firebase/auth', () => ({
  signInWithEmailAndPassword: jest.fn(),
  createUserWithEmailAndPassword: jest.fn(),
  signOut: jest.fn(),
  onAuthStateChanged: jest.fn((auth, callback) => {
    callback(null);
    return jest.fn();
  })
}));

jest.mock('../config/firebase', () => ({
  auth: {}
}));

// Mock axios
jest.mock('axios', () => ({
  default: {
    post: jest.fn(),
    get: jest.fn(),
    put: jest.fn(),
    delete: jest.fn()
  }
}));

// Mock the AuthContext with a doctor user
const mockUser = {
  uid: 'test-doctor-uid',
  email: 'doctor@test.com',
  profile: {
    id: 'doctor-profile-id',
    first_name: 'John',
    last_name: 'Doctor',
    role: 'doctor'
  }
};

<<<<<<< HEAD
=======
// Mock AuthContext
>>>>>>> 7bcfcad3
jest.mock('../context/AuthContext', () => ({
  useAuth: () => ({
    user: mockUser,
    isAuthenticated: true,
<<<<<<< HEAD
    loading: false
  }),
  AuthProvider: ({ children }) => children
=======
    loading: false,
    error: null
  }),
  AuthProvider: ({ children }) => <div>{children}</div>
>>>>>>> 7bcfcad3
}));

const renderWithProviders = (component) => {
  return render(
    <BrowserRouter>
      {component}
    </BrowserRouter>
  );
};

describe('PatientList Component', () => {
  beforeEach(() => {
    jest.clearAllMocks();
  });

  it('renders patient list page with stats', async () => {
    DatabaseService.getAllPatients.mockResolvedValue({
      success: true,
      data: []
    });

    renderWithProviders(<PatientList />);
    
    // Check for stats cards that are now part of the UI
    await waitFor(() => {
      expect(screen.getByText('Total Patients')).toBeInTheDocument();
    });
  });

  it('displays loading state initially', async () => {
    DatabaseService.getAllPatients.mockImplementation(() => 
      new Promise(resolve => setTimeout(() => resolve({ success: true, data: [] }), 100))
    );

    renderWithProviders(<PatientList />);
    
    expect(screen.getByText('Loading patients...')).toBeInTheDocument();
  });

  it('displays patient cards when data is loaded', async () => {
    const mockPatients = [
      {
        id: 'patient1',
        name: 'John Doe',
        email: 'john.doe@example.com',
        joined: '2024-01-15T10:30:00Z',
        avatar_url: null
      },
      {
        id: 'patient2',
        name: 'Jane Smith', 
        email: 'jane.smith@example.com',
        joined: '2024-02-20T14:45:00Z',
        avatar_url: null
      }
    ];

    DatabaseService.getAllPatients.mockResolvedValue({
      success: true,
      data: mockPatients
    });

    renderWithProviders(<PatientList />);

    await waitFor(() => {
      expect(screen.getByText('John Doe')).toBeInTheDocument();
      expect(screen.getByText('Jane Smith')).toBeInTheDocument();
      expect(screen.getByText('john.doe@example.com')).toBeInTheDocument();
      expect(screen.getByText('jane.smith@example.com')).toBeInTheDocument();
    });
  });

  it('filters patients based on search input', async () => {
    const mockPatients = [
      {
        id: 'patient1',
        name: 'John Doe',
        email: 'john.doe@example.com',
        joined: '2024-01-15T10:30:00Z',
        avatar_url: null
      },
      {
        id: 'patient2',
        name: 'Jane Smith',
        email: 'jane.smith@example.com', 
        joined: '2024-02-20T14:45:00Z',
        avatar_url: null
      }
    ];

    DatabaseService.getAllPatients.mockResolvedValue({
      success: true,
      data: mockPatients
    });

    renderWithProviders(<PatientList />);

    // Wait for patients to load
    await waitFor(() => {
      expect(screen.getByText('John Doe')).toBeInTheDocument();
    });

    // Test search functionality
    const searchInput = screen.getByPlaceholderText('Search patients by name or email...');
    fireEvent.change(searchInput, { target: { value: 'John' } });

    await waitFor(() => {
      expect(screen.getByText('John Doe')).toBeInTheDocument();
      expect(screen.queryByText('Jane Smith')).not.toBeInTheDocument();
    });
  });

  it('displays search stats correctly', async () => {
    const mockPatients = [
      {
        id: 'patient1',
        name: 'John Doe', 
        email: 'john.doe@example.com',
        joined: '2024-01-15T10:30:00Z',
        avatar_url: null
      },
      {
        id: 'patient2',
        name: 'Jane Smith',
        email: 'jane.smith@example.com',
        joined: '2024-02-20T14:45:00Z', 
        avatar_url: null
      }
    ];

    DatabaseService.getAllPatients.mockResolvedValue({
      success: true,
      data: mockPatients
    });

    renderWithProviders(<PatientList />);

    await waitFor(() => {
      // Check for stats cards that show patient counts
      expect(screen.getByText('Total Patients')).toBeInTheDocument();
      expect(screen.getByText('Filtered Results')).toBeInTheDocument();
      // Check that patient count appears in the stats
      const totalPatientsCard = screen.getByText('Total Patients').closest('.stat-card');
      expect(totalPatientsCard).toBeInTheDocument();
      // The number 2 should appear in the stat-number div
      expect(screen.getAllByText('2').length).toBeGreaterThan(0);
    });
  });

  it('displays empty state when no patients found', async () => {
    DatabaseService.getAllPatients.mockResolvedValue({
      success: true,
      data: []
    });

    renderWithProviders(<PatientList />);

    await waitFor(() => {
      expect(screen.getByText('No patients found')).toBeInTheDocument();
    });
  });

  it('displays error message when database fails', async () => {
    DatabaseService.getAllPatients.mockResolvedValue({
      success: false,
      error: 'Database connection failed'
    });

    renderWithProviders(<PatientList />);

    await waitFor(() => {
      expect(screen.getByText('Failed to load patient list')).toBeInTheDocument();
    });
  });

  it('shows patient initials when no avatar is provided', async () => {
    const mockPatients = [
      {
        id: 'patient1',
        name: 'John Doe',
        email: 'john.doe@example.com', 
        joined: '2024-01-15T10:30:00Z',
        avatar_url: null
      }
    ];

    DatabaseService.getAllPatients.mockResolvedValue({
      success: true,
      data: mockPatients
    });

    renderWithProviders(<PatientList />);

    await waitFor(() => {
      expect(screen.getByText('JD')).toBeInTheDocument(); // Initials for John Doe
    });
  });

  it('handles refresh button click', async () => {
    DatabaseService.getAllPatients.mockResolvedValue({
      success: true,
      data: []
    });

    renderWithProviders(<PatientList />);

    await waitFor(() => {
      expect(screen.getByText('Refresh')).toBeInTheDocument();
    });

    const refreshButton = screen.getByText('Refresh');
    fireEvent.click(refreshButton);

    // DatabaseService.getAllPatients should be called again
    expect(DatabaseService.getAllPatients).toHaveBeenCalledTimes(2);
  });
});<|MERGE_RESOLUTION|>--- conflicted
+++ resolved
@@ -46,24 +46,15 @@
   }
 };
 
-<<<<<<< HEAD
-=======
 // Mock AuthContext
->>>>>>> 7bcfcad3
 jest.mock('../context/AuthContext', () => ({
   useAuth: () => ({
     user: mockUser,
     isAuthenticated: true,
-<<<<<<< HEAD
-    loading: false
-  }),
-  AuthProvider: ({ children }) => children
-=======
     loading: false,
     error: null
   }),
   AuthProvider: ({ children }) => <div>{children}</div>
->>>>>>> 7bcfcad3
 }));
 
 const renderWithProviders = (component) => {
