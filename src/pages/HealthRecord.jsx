--- conflicted
+++ resolved
@@ -4,7 +4,6 @@
 import { useAuth } from '../context/AuthContext';
 import axios from 'axios';
 import { auth } from '../config/firebase';
-import { API_CONFIG } from '../config/api';
 import '../assets/styles/ModernDashboard.css';
 import '../assets/styles/HealthRecord.css';
 
@@ -45,11 +44,7 @@
 
           if (token) {
             // Fetch user profile from backend
-<<<<<<< HEAD
-            const response = await axios.get(`${API_CONFIG.API_URL}/profile`, {
-=======
             const response = await axios.get('https://medichainn.onrender.com/api/profile', {
->>>>>>> 26488779
               headers: { Authorization: `Bearer ${token}` }
             });
 
@@ -167,11 +162,7 @@
         const medicalReportsMap = new Map();
         if (appointmentIds.length > 0) {
           try {
-<<<<<<< HEAD
-            const reportsResponse = await axios.get(`${API_CONFIG.API_URL}/medical-reports/patient`, {
-=======
             const reportsResponse = await axios.get('https://medichainn.onrender.com/api/medical-reports/patient', {
->>>>>>> 26488779
               headers: { Authorization: `Bearer ${token}` }
             });
             
@@ -339,11 +330,7 @@
 
           if (token) {
             const appointmentResponse = await axios.get(
-<<<<<<< HEAD
-              `${API_CONFIG.API_URL}/appointments/${record.appointment_id}`,
-=======
               `https://medichainn.onrender.com/api/appointments/${record.appointment_id}`,
->>>>>>> 26488779
               { headers: { Authorization: `Bearer ${token}` } }
             );
             
