--- conflicted
+++ resolved
@@ -2,14 +2,8 @@
 import { useNavigate } from 'react-router-dom';
 import { useAuth } from '../context/AuthContext';
 import { 
-<<<<<<< HEAD
-  User, Heart, Lock, Key, 
-  X,
-  AlertCircle, CheckCircle, ArrowLeft, ShieldOff
-=======
   User, Lock, ShieldOff, Edit3, Save, X, AlertCircle, CheckCircle, ArrowLeft, Camera,
   Briefcase, FileText, Eye, History, Shield, Upload, Trash2
->>>>>>> 2dfab4c2
 } from 'lucide-react';
 import './ProfilePage.css';
 
