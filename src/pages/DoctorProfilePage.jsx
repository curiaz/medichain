--- conflicted
+++ resolved
@@ -401,7 +401,6 @@
         return;
       }
 
-<<<<<<< HEAD
       const result = await response.json();
       
       if (result.success) {
@@ -424,9 +423,6 @@
 
       const token = localStorage.getItem('medichain_token');
       const response = await fetch('http://localhost:5000/api/auth/verify-password', {
-=======
-      const response = await fetch(`${API_CONFIG.API_URL}/auth/verify-password`, {
->>>>>>> cec0360a
         method: 'POST',
         headers: {
           'Content-Type': 'application/json',
@@ -458,12 +454,8 @@
     try {
       setPasswordVerifying(true);
 
-<<<<<<< HEAD
       const token = localStorage.getItem('medichain_token');
       const response = await fetch('http://localhost:5000/api/profile/delete-account', {
-=======
-      const response = await fetch(`${API_CONFIG.API_URL}/profile/delete-account`, {
->>>>>>> cec0360a
         method: 'DELETE',
         headers: {
           'Content-Type': 'application/json',
