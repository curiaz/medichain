--- conflicted
+++ resolved
@@ -7,7 +7,6 @@
 import VerificationStatus from "../components/VerificationStatus"
 import axios from "axios"
 import { auth } from "../config/firebase"
-import { API_CONFIG } from "../config/api"
 import "../assets/styles/ModernDashboard.css"
 import "../assets/styles/DoctorDashboard.css"
 
@@ -132,11 +131,7 @@
       }
 
       // Fetch recent medical reports (ordered by updated_at, so updates appear first)
-<<<<<<< HEAD
-      const response = await axios.get(`${API_CONFIG.API_URL}/medical-reports/doctor`, {
-=======
       const response = await axios.get('https://medichainn.onrender.com/api/medical-reports/doctor', {
->>>>>>> 26488779
         headers: { Authorization: `Bearer ${token}` }
       });
 
@@ -157,11 +152,7 @@
               // Try to get patient name from appointment first
               if (report.appointment_id) {
                 try {
-<<<<<<< HEAD
-                  const appointmentResponse = await axios.get(`${API_CONFIG.API_URL}/appointments/${report.appointment_id}`, {
-=======
                   const appointmentResponse = await axios.get(`https://medichainn.onrender.com/api/appointments/${report.appointment_id}`, {
->>>>>>> 26488779
                     headers: { Authorization: `Bearer ${token}` }
                   });
                   
@@ -191,11 +182,7 @@
                 try {
                   // Try to get patient profile via user_profiles endpoint (doctor can query other users)
                   // First, try fetching via appointments endpoint which includes patient info
-<<<<<<< HEAD
-                  const allAppointmentsResponse = await axios.get(`${API_CONFIG.API_URL}/appointments`, {
-=======
                   const allAppointmentsResponse = await axios.get('https://medichainn.onrender.com/api/appointments', {
->>>>>>> 26488779
                     headers: { Authorization: `Bearer ${token}` }
                   });
                   
@@ -216,11 +203,7 @@
                     // For now, try to get from appointment if available
                     if (report.appointment_id) {
                       try {
-<<<<<<< HEAD
-                        const aptResponse = await axios.get(`${API_CONFIG.API_URL}/appointments/${report.appointment_id}`, {
-=======
                         const aptResponse = await axios.get(`https://medichainn.onrender.com/api/appointments/${report.appointment_id}`, {
->>>>>>> 26488779
                           headers: { Authorization: `Bearer ${token}` }
                         });
                         if (aptResponse.data?.success && aptResponse.data.appointment?.patient) {
