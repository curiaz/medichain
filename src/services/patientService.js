import axios from 'axios';
import { API_CONFIG } from '../config/api';

// Patient Service - handles patient data operations
<<<<<<< HEAD
const API_BASE_URL = API_CONFIG.BASE_URL;
=======
const API_BASE_URL = process.env.REACT_APP_API_URL || 'https://medichainn.onrender.com';
>>>>>>> 26488779

const api = axios.create({
  baseURL: API_BASE_URL,
  headers: {
    'Content-Type': 'application/json',
  },
});

// Add token to requests if available
api.interceptors.request.use((config) => {
  const token = localStorage.getItem('token');
  if (token) {
    config.headers.Authorization = `Bearer ${token}`;
  }
  return config;
});

// Response interceptor for better error handling
api.interceptors.response.use(
  (response) => response,
  (error) => {
    if (error.code === 'ECONNREFUSED' || error.code === 'ERR_NETWORK') {
      console.error('Backend server is not running or unreachable');
      error.isNetworkError = true;
    }
    return Promise.reject(error);
  }
);

export const patientService = {
  /**
   * Get all patients
   * @returns {Promise<Object>} List of patients
   */
  getAllPatients: async () => {
    try {
      const response = await api.get('/api/patients');
      return {
        success: true,
        data: response.data.data || response.data
      };
    } catch (error) {
      console.error('Get Patients Error:', error);
      
      if (error.isNetworkError) {
        // Return mock data if backend is not available
        return {
          success: true,
          data: [
            { 
              id: 1, 
              patient_id: 'P001', 
              name: 'John Doe', 
              age: 35, 
              gender: 'Male',
              email: 'john.doe@example.com',
              phone: '+1234567890'
            },
            { 
              id: 2, 
              patient_id: 'P002', 
              name: 'Jane Smith', 
              age: 28, 
              gender: 'Female',
              email: 'jane.smith@example.com',
              phone: '+1234567891'
            },
            { 
              id: 3, 
              patient_id: 'P003', 
              name: 'Robert Johnson', 
              age: 42, 
              gender: 'Male',
              email: 'robert.johnson@example.com',
              phone: '+1234567892'
            },
            { 
              id: 4, 
              patient_id: 'P004', 
              name: 'Emily Davis', 
              age: 31, 
              gender: 'Female',
              email: 'emily.davis@example.com',
              phone: '+1234567893'
            },
            { 
              id: 5, 
              patient_id: 'P005', 
              name: 'Michael Wilson', 
              age: 55, 
              gender: 'Male',
              email: 'michael.wilson@example.com',
              phone: '+1234567894'
            }
          ],
          isMockData: true
        };
      }
      
      return {
        success: false,
        error: error.response?.data?.error || 'Failed to fetch patients',
        details: error.response?.data
      };
    }
  },

  /**
   * Get a specific patient by ID
   * @param {string} patientId - The patient ID
   * @returns {Promise<Object>} Patient data
   */
  getPatientById: async (patientId) => {
    try {
      const response = await api.get(`/api/patients/${patientId}`);
      return {
        success: true,
        data: response.data.data || response.data
      };
    } catch (error) {
      console.error('Get Patient Error:', error);
      return {
        success: false,
        error: error.response?.data?.error || 'Failed to fetch patient'
      };
    }
  },

  /**
   * Create a new patient
   * @param {Object} patientData - The patient data
   * @returns {Promise<Object>} Created patient data
   */
  createPatient: async (patientData) => {
    try {
      const response = await api.post('/api/patients', patientData);
      return {
        success: true,
        data: response.data.data || response.data
      };
    } catch (error) {
      console.error('Create Patient Error:', error);
      return {
        success: false,
        error: error.response?.data?.error || 'Failed to create patient'
      };
    }
  },

  /**
   * Update an existing patient
   * @param {string} patientId - The patient ID
   * @param {Object} patientData - The updated patient data
   * @returns {Promise<Object>} Updated patient data
   */
  updatePatient: async (patientId, patientData) => {
    try {
      const response = await api.put(`/api/patients/${patientId}`, patientData);
      return {
        success: true,
        data: response.data.data || response.data
      };
    } catch (error) {
      console.error('Update Patient Error:', error);
      return {
        success: false,
        error: error.response?.data?.error || 'Failed to update patient'
      };
    }
  },

  /**
   * Delete a patient
   * @param {string} patientId - The patient ID
   * @returns {Promise<Object>} Deletion result
   */
  deletePatient: async (patientId) => {
    try {
      await api.delete(`/api/patients/${patientId}`);
      return {
        success: true,
        message: 'Patient deleted successfully'
      };
    } catch (error) {
      console.error('Delete Patient Error:', error);
      return {
        success: false,
        error: error.response?.data?.error || 'Failed to delete patient'
      };
    }
  }
};

export default patientService;<|MERGE_RESOLUTION|>--- conflicted
+++ resolved
@@ -1,12 +1,7 @@
 import axios from 'axios';
-import { API_CONFIG } from '../config/api';
 
 // Patient Service - handles patient data operations
-<<<<<<< HEAD
-const API_BASE_URL = API_CONFIG.BASE_URL;
-=======
 const API_BASE_URL = process.env.REACT_APP_API_URL || 'https://medichainn.onrender.com';
->>>>>>> 26488779
 
 const api = axios.create({
   baseURL: API_BASE_URL,
