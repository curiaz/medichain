--- conflicted
+++ resolved
@@ -3,7 +3,6 @@
 
 import { supabase, TABLES } from '../config/supabase';
 import { auth } from '../config/firebase';
-import { API_CONFIG } from '../config/api';
 
 export class DatabaseService {
   
@@ -33,11 +32,7 @@
         
         if (token) {
           // Use backend endpoint which uses service_client to bypass RLS
-<<<<<<< HEAD
-          const response = await fetch(`${API_CONFIG.API_URL}/appointments/pending-reviews-count`, {
-=======
           const response = await fetch('https://medichainn.onrender.com/api/appointments/pending-reviews-count', {
->>>>>>> 26488779
             method: 'GET',
             headers: {
               'Authorization': `Bearer ${token}`,
@@ -130,11 +125,7 @@
         
         if (token) {
           // Use backend endpoint which uses service_client to bypass RLS
-<<<<<<< HEAD
-          const response = await fetch(`${API_CONFIG.API_URL}/appointments/ai-diagnosis-reviewed-count`, {
-=======
           const response = await fetch('https://medichainn.onrender.com/api/appointments/ai-diagnosis-reviewed-count', {
->>>>>>> 26488779
             method: 'GET',
             headers: {
               'Authorization': `Bearer ${token}`,
