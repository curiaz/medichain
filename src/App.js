--- conflicted
+++ resolved
@@ -11,11 +11,8 @@
 import AIHealth from './pages/AIHealth'; // New standalone AI Health page
 import PatientAIHistory from './pages/PatientAIHistory'; // For doctors to view patient AI history
 import HealthRecord from './pages/HealthRecord'; // Patient health record page
-<<<<<<< HEAD
 import ProfilePage from './pages/ProfilePage'; // Profile management page (Patient)
 import DoctorProfilePage from './pages/DoctorProfilePage'; // Doctor Profile management page
-=======
-import ProfilePage from './pages/ProfilePage'; // Profile management page
 import PatientList from './pages/PatientList'; // Patient list management page
 import Notifications from './pages/Notifications'; // Notifications page
 import BookAppointment from './pages/BookAppointment'; // Book appointment page
@@ -29,11 +26,7 @@
 import DoctorAIDiagnosisReview from './pages/DoctorAIDiagnosisReview'; // Doctor AI diagnosis review page
 import DoctorMedicalReports from './pages/DoctorMedicalReports'; // Doctor medical reports page
 import PatientAppointments from './pages/PatientAppointments'; // Patient appointments list
-<<<<<<< HEAD
 import PrescriptionVerification from './pages/PrescriptionVerification'; // Prescription QR verification page
-=======
->>>>>>> 7315ad242322e8c1189b814eceb20520246b27b0
->>>>>>> 5f78deb0
 import ProtectedRoute from './components/ProtectedRoute';
 import JitsiVideoConference from './components/JitsiVideoConference'; // Jitsi video conference component
 import './App.css';
@@ -127,12 +120,15 @@
             />
             
             <Route 
-<<<<<<< HEAD
               path="/doctor-profile" 
               element={
                 <ProtectedRoute>
                   <DoctorProfilePage />
-=======
+                </ProtectedRoute>
+              } 
+            />
+            
+            <Route 
               path="/book-appointment" 
               element={
                 <ProtectedRoute>
@@ -227,7 +223,6 @@
               element={
                 <ProtectedRoute>
                   <JitsiVideoConference />
->>>>>>> 7315ad242322e8c1189b814eceb20520246b27b0
                 </ProtectedRoute>
               } 
             />
